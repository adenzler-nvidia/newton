--- conflicted
+++ resolved
@@ -110,11 +110,7 @@
                 iterations=5,
                 ls_iterations=5,
                 nefc_per_env=300,
-<<<<<<< HEAD
                 ncon_per_env=150,
-=======
-                # save_to_mjcf="converted_example_g1.xml",
->>>>>>> 13ebfec0
             )
         else:
             self.solver = newton.solvers.XPBDSolver(self.model, iterations=20)
