--- conflicted
+++ resolved
@@ -896,19 +896,6 @@
         # Verify hide_visuals=True doesn't crash
         self.assertGreater(builder_hidden.shape_count, 0, "Should still load collision shapes")
 
-<<<<<<< HEAD
-    def test_mjcf_friction_parsing(self):
-        """Test MJCF friction parsing with 1, 2, and 3 element vectors."""
-        mjcf_content = """
-        <mujoco>
-            <worldbody>
-                <body name="test_body">
-                    <geom name="geom1" type="box" size="0.1 0.1 0.1" friction="0.5 0.1 0.01"/>
-                    <geom name="geom2" type="sphere" size="0.1" friction="0.8 0.2 0.05"/>
-                    <geom name="geom3" type="capsule" size="0.1 0.2" friction="0.0 0.0 0.0"/>
-                    <geom name="geom4" type="box" size="0.1 0.1 0.1" friction="1.0"/>
-                    <geom name="geom5" type="sphere" size="0.1" friction="0.6 0.15"/>
-=======
     def test_mjcf_gravcomp(self):
         """Test parsing of gravcomp from MJCF"""
         mjcf_content = """
@@ -922,12 +909,10 @@
                 </body>
                 <body name="body3">
                     <geom type="sphere" size="0.1" />
->>>>>>> 1e921ba0
                 </body>
             </worldbody>
         </mujoco>
         """
-<<<<<<< HEAD
 
         builder = newton.ModelBuilder()
         builder.add_mjcf(mjcf_content, up_axis="Z")
@@ -958,7 +943,23 @@
         self.assertAlmostEqual(builder.shape_material_mu[4], 0.6, places=5)
         self.assertAlmostEqual(builder.shape_material_torsional_friction[4], 0.15, places=5)
         self.assertAlmostEqual(builder.shape_material_rolling_friction[4], 0.0005, places=5)
-=======
+
+    def test_mjcf_friction_parsing(self):
+        """Test MJCF friction parsing with 1, 2, and 3 element vectors."""
+        mjcf_content = """
+        <mujoco>
+            <worldbody>
+                <body name="test_body">
+                    <geom name="geom1" type="box" size="0.1 0.1 0.1" friction="0.5 0.1 0.01"/>
+                    <geom name="geom2" type="sphere" size="0.1" friction="0.8 0.2 0.05"/>
+                    <geom name="geom3" type="capsule" size="0.1 0.2" friction="0.0 0.0 0.0"/>
+                    <geom name="geom4" type="box" size="0.1 0.1 0.1" friction="1.0"/>
+                    <geom name="geom5" type="sphere" size="0.1" friction="0.6 0.15"/>
+                </body>
+            </worldbody>
+        </mujoco>
+        """
+
         builder = newton.ModelBuilder()
         # Register gravcomp
         SolverMuJoCo.register_custom_attributes(builder)
@@ -1035,7 +1036,6 @@
             self.assertAlmostEqual(joint_damping[dof_idx], expected["damping"], places=4)
             self.assertAlmostEqual(joint_target_ke[dof_idx], expected["target_ke"], places=1)
             self.assertAlmostEqual(joint_target_kd[dof_idx], expected["target_kd"], places=1)
->>>>>>> 1e921ba0
 
 
 if __name__ == "__main__":
