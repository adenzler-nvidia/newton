# SPDX-FileCopyrightText: Copyright (c) 2025 The Newton Developers
# SPDX-License-Identifier: Apache-2.0
#
# Licensed under the Apache License, Version 2.0 (the "License");
# you may not use this file except in compliance with the License.
# You may obtain a copy of the License at
#
# http://www.apache.org/licenses/LICENSE-2.0
#
# Unless required by applicable law or agreed to in writing, software
# distributed under the License is distributed on an "AS IS" BASIS,
# WITHOUT WARRANTIES OR CONDITIONS OF ANY KIND, either express or implied.
# See the License for the specific language governing permissions and
# limitations under the License.

import os
import tempfile
import unittest

import numpy as np
import warp as wp

import newton
import newton.examples
from newton._src.geometry.types import GeoType
from newton._src.sim.builder import ShapeFlags
from newton.solvers import SolverMuJoCo


class TestImportMjcf(unittest.TestCase):
    def test_humanoid_mjcf(self):
        builder = newton.ModelBuilder()
        builder.default_shape_cfg.ke = 123.0
        builder.default_shape_cfg.kd = 456.0
        builder.default_shape_cfg.mu = 789.0
        builder.default_shape_cfg.torsional_friction = 0.999
        builder.default_shape_cfg.rolling_friction = 0.888
        builder.default_joint_cfg.armature = 42.0
        mjcf_filename = newton.examples.get_asset("nv_humanoid.xml")
        builder.add_mjcf(
            mjcf_filename,
            ignore_names=["floor", "ground"],
            up_axis="Z",
        )
        # Filter out sites when checking shape material properties (sites don't have these attributes)
        non_site_indices = [i for i, flags in enumerate(builder.shape_flags) if not (flags & ShapeFlags.SITE)]
        self.assertTrue(all(np.array(builder.shape_material_ke)[non_site_indices] == 123.0))
        self.assertTrue(all(np.array(builder.shape_material_kd)[non_site_indices] == 456.0))

        # Check friction values from nv_humanoid.xml: friction="1.0 0.05 0.05"
        # mu = 1.0, torsional = 0.05, rolling = 0.05
        self.assertTrue(np.allclose(np.array(builder.shape_material_mu)[non_site_indices], 1.0))
        self.assertTrue(np.allclose(np.array(builder.shape_material_torsional_friction)[non_site_indices], 0.05))
        self.assertTrue(np.allclose(np.array(builder.shape_material_rolling_friction)[non_site_indices], 0.05))
        self.assertTrue(all(np.array(builder.joint_armature[:6]) == 0.0))
        self.assertEqual(
            builder.joint_armature[6:],
            [
                0.02,
                0.01,
                0.01,
                0.01,
                0.01,
                0.01,
                0.007,
                0.006,
                0.006,
                0.01,
                0.01,
                0.01,
                0.007,
                0.006,
                0.006,
                0.01,
                0.01,
                0.006,
                0.01,
                0.01,
                0.006,
            ],
        )
        assert builder.body_count == 13

    def test_mjcf_maxhullvert_parsing(self):
        """Test that maxhullvert is parsed from MJCF files"""
        # Create a temporary MJCF file with maxhullvert attribute
        mjcf_content = """<?xml version="1.0" encoding="utf-8"?>
<mujoco model="test">
    <asset>
        <mesh name="mesh1" file="mesh1.obj" maxhullvert="32"/>
        <mesh name="mesh2" file="mesh2.obj" maxhullvert="128"/>
        <mesh name="mesh3" file="mesh3.obj"/>
    </asset>
    <worldbody>
        <body>
            <geom type="mesh" mesh="mesh1"/>
            <geom type="mesh" mesh="mesh2"/>
            <geom type="mesh" mesh="mesh3"/>
        </body>
    </worldbody>
</mujoco>
"""

        with tempfile.TemporaryDirectory() as tmpdir:
            mjcf_path = os.path.join(tmpdir, "test.xml")

            # Create dummy mesh files
            for i in range(1, 4):
                mesh_path = os.path.join(tmpdir, f"mesh{i}.obj")
                with open(mesh_path, "w") as f:
                    # Simple triangle mesh
                    f.write("v 0 0 0\nv 1 0 0\nv 0 1 0\nf 1 2 3\n")

            with open(mjcf_path, "w") as f:
                f.write(mjcf_content)

            # Parse MJCF
            builder = newton.ModelBuilder()
            builder.add_mjcf(mjcf_path, parse_meshes=True)
            model = builder.finalize()

            # Check that meshes have correct maxhullvert values
            # Note: This assumes meshes are added in order they appear in MJCF
            meshes = [model.shape_source[i] for i in range(3) if hasattr(model.shape_source[i], "maxhullvert")]

            if len(meshes) >= 3:
                self.assertEqual(meshes[0].maxhullvert, 32)
                self.assertEqual(meshes[1].maxhullvert, 128)
                self.assertEqual(meshes[2].maxhullvert, 64)  # Default value

    def test_inertia_rotation(self):
        """Test that inertia tensors are properly rotated using sandwich product R @ I @ R.T"""

        # Test case 1: Diagonal inertia with rotation
        mjcf_diagonal = """<?xml version="1.0" encoding="utf-8"?>
<mujoco model="test_diagonal">
    <worldbody>
        <body>
            <inertial pos="0 0 0" quat="0.7071068 0 0 0.7071068"
                      mass="1.0" diaginertia="1.0 2.0 3.0"/>
        </body>
    </worldbody>
</mujoco>
"""

        # Test case 2: Full inertia with rotation
        mjcf_full = """<?xml version="1.0" encoding="utf-8"?>
<mujoco model="test_full">
    <worldbody>
        <body>
            <inertial pos="0 0 0" quat="0.7071068 0 0 0.7071068"
                      mass="1.0" fullinertia="1.0 2.0 3.0 0.1 0.2 0.3"/>
        </body>
    </worldbody>
</mujoco>
"""

        # Test diagonal inertia rotation
        builder = newton.ModelBuilder()
        builder.add_mjcf(mjcf_diagonal, ignore_inertial_definitions=False)
        model = builder.finalize()

        # The quaternion (0.7071068, 0, 0, 0.7071068) in MuJoCo WXYZ format represents a 90-degree rotation around Z-axis
        # This transforms the diagonal inertia [1, 2, 3] to [2, 1, 3] via sandwich product R @ I @ R.T
        expected_diagonal = np.array([[2.0, 0.0, 0.0], [0.0, 1.0, 0.0], [0.0, 0.0, 3.0]])

        actual_inertia = model.body_inertia.numpy()[0]
        # The validation may add a small epsilon for numerical stability
        # Check that the values are close within a reasonable tolerance
        np.testing.assert_allclose(actual_inertia, expected_diagonal, rtol=1e-5, atol=1e-5)

        # Test full inertia rotation
        builder = newton.ModelBuilder()
        builder.add_mjcf(mjcf_full, ignore_inertial_definitions=False)
        model = builder.finalize()

        # For full inertia, we need to compute the expected result manually
        # Original inertia matrix:
        # [1.0  0.1  0.2]
        # [0.1  2.0  0.3]
        # [0.2  0.3  3.0]

        # The quaternion (0.7071068, 0, 0, 0.7071068) transforms the inertia
        # We need to use the same quaternion-to-matrix conversion as the MJCF importer

        original_inertia = np.array([[1.0, 0.1, 0.2], [0.1, 2.0, 0.3], [0.2, 0.3, 3.0]])

        # For full inertia, calculate the expected result analytically using the same quaternion
        # Original inertia matrix:
        # [1.0  0.1  0.2]
        # [0.1  2.0  0.3]
        # [0.2  0.3  3.0]

        # The quaternion (0.7071068, 0, 0, 0.7071068) in MuJoCo WXYZ format represents a 90-degree rotation around Z-axis
        # Calculate the expected result analytically using the correct rotation matrix
        # For a 90-degree Z-axis rotation: R = [0 -1 0; 1 0 0; 0 0 1]

        original_inertia = np.array([[1.0, 0.1, 0.2], [0.1, 2.0, 0.3], [0.2, 0.3, 3.0]])

        # Rotation matrix for 90-degree rotation around Z-axis
        rotation_matrix = np.array([[0.0, -1.0, 0.0], [1.0, 0.0, 0.0], [0.0, 0.0, 1.0]])

        expected_full = rotation_matrix @ original_inertia @ rotation_matrix.T

        actual_inertia = model.body_inertia.numpy()[0]

        # The original inertia violates the triangle inequality, so validation will correct it
        # The eigenvalues are [0.975, 1.919, 3.106], which violates I1 + I2 >= I3
        # The validation adds ~0.212 to all eigenvalues to fix this
        # We check that:
        # 1. The rotation structure is preserved (off-diagonal elements match)
        # 2. The diagonal has been increased by approximately the same amount

        # Check off-diagonal elements are preserved
        np.testing.assert_allclose(actual_inertia[0, 1], expected_full[0, 1], atol=1e-6)
        np.testing.assert_allclose(actual_inertia[0, 2], expected_full[0, 2], atol=1e-6)
        np.testing.assert_allclose(actual_inertia[1, 2], expected_full[1, 2], atol=1e-6)

        # Check that diagonal elements have been increased by approximately the same amount
        corrections = np.diag(actual_inertia - expected_full)
        np.testing.assert_allclose(corrections, corrections[0], rtol=1e-3)

        # Verify that the rotation was actually applied (not just identity)
        assert not np.allclose(actual_inertia, original_inertia, atol=1e-6)

    def test_single_body_transform(self):
        """Test 1: Single body with pos/quat → verify body_q matches expected world transform."""
        mjcf_content = """<?xml version="1.0" encoding="utf-8"?>
<mujoco model="test">
    <worldbody>
        <body name="test_body" pos="1.0 2.0 3.0" quat="0.7071068 0 0 0.7071068">
            <geom type="box" size="0.1 0.1 0.1"/>
        </body>
    </worldbody>
</mujoco>"""

        builder = newton.ModelBuilder()
        builder.add_mjcf(mjcf_content)
        model = builder.finalize()

        # Expected: translation (1, 2, 3) + 90° rotation around Z
        body_idx = model.body_key.index("test_body")
        body_q = model.body_q.numpy()
        body_pos = body_q[body_idx, :3]
        body_quat = body_q[body_idx, 3:]

        np.testing.assert_allclose(body_pos, [1.0, 2.0, 3.0], atol=1e-6)
        # MJCF quat is [w, x, y, z], body_q quat is [x, y, z, w]
        # So [0.7071068, 0, 0, 0.7071068] becomes [0, 0, 0.7071068, 0.7071068]
        np.testing.assert_allclose(body_quat, [0, 0, 0.7071068, 0.7071068], atol=1e-6)

    def test_root_body_with_custom_xform(self):
        """Test 1: Root body with custom xform parameter (with rotation) → verify transform is properly applied."""
        # Add a 45-degree rotation around Z to the body
        angle_body = np.pi / 4
        quat_body = wp.quat_from_axis_angle(wp.vec3(0.0, 0.0, 1.0), angle_body)
        # wp.quat_from_axis_angle returns [x, y, z, w]
        # MJCF expects [w, x, y, z]
        quat_body_mjcf = f"{quat_body[3]} {quat_body[0]} {quat_body[1]} {quat_body[2]}"
        mjcf_content = f"""<?xml version="1.0" encoding="utf-8"?>
<mujoco model="test">
    <worldbody>
        <body name="test_body" pos="0.5 0.5 0.0" quat="{quat_body_mjcf}">
            <geom type="box" size="0.1 0.1 0.1"/>
        </body>
    </worldbody>
</mujoco>"""

        # Custom xform: translate by (10, 20, 30) and rotate 90 deg around Z
        angle_xform = np.pi / 2
        quat_xform = wp.quat_from_axis_angle(wp.vec3(0.0, 0.0, 1.0), angle_xform)
        custom_xform = wp.transform(wp.vec3(10.0, 20.0, 30.0), quat_xform)

        builder = newton.ModelBuilder()
        builder.add_mjcf(mjcf_content, xform=custom_xform)
        model = builder.finalize()

        # Compose transforms using warp
        body_xform = wp.transform(wp.vec3(0.5, 0.5, 0.0), quat_body)
        expected_xform = wp.transform_multiply(custom_xform, body_xform)
        expected_pos = expected_xform.p
        expected_quat = expected_xform.q

        body_idx = model.body_key.index("test_body")
        body_q = model.body_q.numpy()
        body_pos = body_q[body_idx, :3]
        body_quat = body_q[body_idx, 3:]

        np.testing.assert_allclose(body_pos, expected_pos, atol=1e-6)
        np.testing.assert_allclose(body_quat, expected_quat, atol=1e-6)

    def test_multiple_bodies_hierarchy(self):
        """Test 1: Multiple bodies in hierarchy → verify child transforms are correctly composed."""
        # Root is translated and rotated (45 deg around Z)
        angle_root = np.pi / 4
        quat_root = wp.quat_from_axis_angle(wp.vec3(0.0, 0.0, 1.0), angle_root)
        # MJCF expects [w, x, y, z]
        quat_root_mjcf = f"{quat_root[3]} {quat_root[0]} {quat_root[1]} {quat_root[2]}"
        mjcf_content = f"""<?xml version="1.0" encoding="utf-8"?>
<mujoco model="test">
    <worldbody>
        <body name="root" pos="2 3 0" quat="{quat_root_mjcf}">
            <geom type="box" size="0.1 0.1 0.1"/>
            <body name="child" pos="1 0 0" quat="0.7071068 0 0 0.7071068">
                <geom type="box" size="0.1 0.1 0.1"/>
            </body>
        </body>
    </worldbody>
</mujoco>"""

        builder = newton.ModelBuilder()
        builder.add_mjcf(mjcf_content)
        model = builder.finalize()

        # Get all body transforms at once
        body_q = model.body_q.numpy()

        # Root: (2, 3, 0), 45 deg Z
        root_idx = model.body_key.index("root")
        root_pos = body_q[root_idx, :3]
        root_quat = body_q[root_idx, 3:]
        np.testing.assert_allclose(root_pos, [2, 3, 0], atol=1e-6)
        np.testing.assert_allclose(root_quat, quat_root, atol=1e-6)

        # Child: (1, 0, 0) in root frame, 90° Z rotation
        child_idx = model.body_key.index("child")
        child_pos = body_q[child_idx, :3]
        child_quat = body_q[child_idx, 3:]

        # Compose transforms using warp
        quat_child_mjcf = np.array([0.7071068, 0, 0, 0.7071068])
        # MJCF: [w, x, y, z] → warp: [x, y, z, w]
        quat_child = np.array([quat_child_mjcf[1], quat_child_mjcf[2], quat_child_mjcf[3], quat_child_mjcf[0]])
        child_xform = wp.transform(wp.vec3(1.0, 0.0, 0.0), quat_child)
        root_xform = wp.transform(wp.vec3(2.0, 3.0, 0.0), quat_root)
        expected_xform = wp.transform_multiply(root_xform, child_xform)
        expected_pos = expected_xform.p
        expected_quat = expected_xform.q

        np.testing.assert_allclose(child_pos, expected_pos, atol=1e-6)
        np.testing.assert_allclose(child_quat, expected_quat, atol=1e-6)

    def test_floating_base_transform(self):
        """Test 2: Floating base body → verify joint_q contains correct world coordinates, including rotation."""
        # Add a rotation: 90 deg about Z axis
        angle = np.pi / 2
        quat = wp.quat_from_axis_angle(wp.vec3(0.0, 0.0, 1.0), angle)
        # MJCF expects [w, x, y, z]
        quat_mjcf = f"{quat[3]} {quat[0]} {quat[1]} {quat[2]}"
        mjcf_content = f"""<?xml version="1.0" encoding="utf-8"?>
<mujoco model="test">
    <worldbody>
        <body name="floating_body" pos="2.0 3.0 4.0" quat="{quat_mjcf}">
            <freejoint/>
            <geom type="box" size="0.1 0.1 0.1"/>
        </body>
    </worldbody>
</mujoco>"""

        builder = newton.ModelBuilder()
        builder.add_mjcf(mjcf_content)
        model = builder.finalize()

        # For floating base, joint_q should contain the body's world transform
        body_idx = model.body_key.index("floating_body")
        joint_idx = model.joint_key.index("floating_body_freejoint")

        # Get joint arrays at once
        joint_q_start = model.joint_q_start.numpy()
        joint_q = model.joint_q.numpy()

        joint_start = joint_q_start[joint_idx]

        # Extract position and orientation from joint_q
        joint_pos = [joint_q[joint_start + 0], joint_q[joint_start + 1], joint_q[joint_start + 2]]
        # Extract quaternion from joint_q (warp: [x, y, z, w])
        joint_quat = [
            joint_q[joint_start + 3],
            joint_q[joint_start + 4],
            joint_q[joint_start + 5],
            joint_q[joint_start + 6],
        ]

        # Should match the body's world transform
        body_q = model.body_q.numpy()
        body_pos = body_q[body_idx, :3]
        body_quat = body_q[body_idx, 3:]
        np.testing.assert_allclose(joint_pos, body_pos, atol=1e-6)
        np.testing.assert_allclose(joint_quat, body_quat, atol=1e-6)

    def test_chain_with_rotations(self):
        """Test 3: Chain of bodies with different pos/quat → verify each body's world transform."""
        # Test chain with cumulative rotations
        mjcf_content = """<?xml version="1.0" encoding="utf-8"?>
<mujoco model="test">
    <worldbody>
        <body name="base" pos="0 0 0">
            <geom type="box" size="0.1 0.1 0.1"/>
            <body name="link1" pos="1 0 0" quat="0.7071068 0 0 0.7071068">
                <geom type="box" size="0.1 0.1 0.1"/>
                <body name="link2" pos="0 1 0" quat="0.7071068 0 0.7071068 0">
                    <geom type="box" size="0.1 0.1 0.1"/>
                </body>
            </body>
        </body>
    </worldbody>
</mujoco>"""

        builder = newton.ModelBuilder()
        builder.add_mjcf(mjcf_content)
        model = builder.finalize()

        # Get all body transforms at once
        body_q = model.body_q.numpy()

        # Verify each link's world transform
        base_idx = model.body_key.index("base")
        link1_idx = model.body_key.index("link1")
        link2_idx = model.body_key.index("link2")

        # Base: identity
        base_pos = body_q[base_idx, :3]
        base_quat = body_q[base_idx, 3:]
        np.testing.assert_allclose(base_pos, [0, 0, 0], atol=1e-6)
        # Identity quaternion in [x, y, z, w] format is [0, 0, 0, 1]
        np.testing.assert_allclose(base_quat, [0, 0, 0, 1], atol=1e-6)

        # Link1: base * link1_local
        link1_pos = body_q[link1_idx, :3]
        link1_quat = body_q[link1_idx, 3:]

        # Expected: base_xform * link1_local_xform
        base_xform = wp.transform(wp.vec3(0, 0, 0), wp.quat(0, 0, 0, 1))
        link1_local_xform = wp.transform(wp.vec3(1, 0, 0), wp.quat(0, 0, 0.7071068, 0.7071068))
        expected_link1_xform = wp.transform_multiply(base_xform, link1_local_xform)

        np.testing.assert_allclose(link1_pos, expected_link1_xform.p, atol=1e-6)
        np.testing.assert_allclose(link1_quat, expected_link1_xform.q, atol=1e-6)

        # Link2: base * link1_local * link2_local
        link2_pos = body_q[link2_idx, :3]
        link2_quat = body_q[link2_idx, 3:]

        # Expected: link1_world_xform * link2_local_xform
        link2_local_xform = wp.transform(wp.vec3(0, 1, 0), wp.quat(0, 0.7071068, 0, 0.7071068))
        expected_link2_xform = wp.transform_multiply(expected_link1_xform, link2_local_xform)

        np.testing.assert_allclose(link2_pos, expected_link2_xform.p, atol=1e-6)
        np.testing.assert_allclose(link2_quat, expected_link2_xform.q, atol=1e-6)

    def test_bodies_with_scale(self):
        """Test 3: Bodies with scale → verify scaling is applied at each level."""
        mjcf_content = """<?xml version="1.0" encoding="utf-8"?>
<mujoco model="test">
    <worldbody>
        <body name="root" pos="0 0 0">
            <geom type="box" size="0.1 0.1 0.1"/>
            <body name="child" pos="2 0 0">
                <geom type="box" size="0.1 0.1 0.1"/>
            </body>
        </body>
    </worldbody>
</mujoco>"""

        # Parse with scale=2.0
        builder = newton.ModelBuilder()
        builder.add_mjcf(mjcf_content, scale=2.0)
        model = builder.finalize()

        # Get all body transforms at once
        body_q = model.body_q.numpy()

        # Verify scaling is applied correctly
        root_idx = model.body_key.index("root")
        child_idx = model.body_key.index("child")

        # Root: no change
        root_pos = body_q[root_idx, :3]
        np.testing.assert_allclose(root_pos, [0, 0, 0], atol=1e-6)

        # Child: position scaled by 2.0
        child_pos = body_q[child_idx, :3]
        np.testing.assert_allclose(child_pos, [4, 0, 0], atol=1e-6)  # 2 * 2 = 4

    def test_tree_hierarchy_with_branching(self):
        """Test 3: Tree hierarchy with branching → verify transforms are correctly composed in all branches."""
        # Test a tree structure: root -> branch1 -> leaf1, and root -> branch2 -> leaf2
        # This tests that transforms are properly composed in parallel branches
        mjcf_content = """<?xml version="1.0" encoding="utf-8"?>
<mujoco model="test">
    <worldbody>
        <body name="root" pos="0 0 0" quat="0.7071068 0 0 0.7071068">
            <geom type="box" size="0.1 0.1 0.1"/>
            <body name="branch1" pos="1 0 0" quat="0.7071068 0 0.7071068 0">
                <geom type="box" size="0.1 0.1 0.1"/>
                <body name="leaf1" pos="0 1 0" quat="1 0 0 0">
                    <geom type="box" size="0.1 0.1 0.1"/>
                </body>
            </body>
            <body name="branch2" pos="-1 0 0" quat="0.7071068 0.7071068 0 0">
                <geom type="box" size="0.1 0.1 0.1"/>
                <body name="leaf2" pos="0 0 1" quat="0.7071068 0 0 0.7071068">
                    <geom type="box" size="0.1 0.1 0.1"/>
                </body>
            </body>
        </body>
    </worldbody>
</mujoco>"""

        builder = newton.ModelBuilder()
        builder.add_mjcf(mjcf_content)
        model = builder.finalize()

        # Get all body transforms at once
        body_q = model.body_q.numpy()

        # Verify transforms in all branches
        root_idx = model.body_key.index("root")
        branch1_idx = model.body_key.index("branch1")
        branch2_idx = model.body_key.index("branch2")
        leaf1_idx = model.body_key.index("leaf1")
        leaf2_idx = model.body_key.index("leaf2")

        # Root: (0, 0, 0), 90° Z rotation
        root_pos = body_q[root_idx, :3]
        root_quat = body_q[root_idx, 3:]
        np.testing.assert_allclose(root_pos, [0, 0, 0], atol=1e-6)
        # MJCF quat [0.7071068, 0, 0, 0.7071068] becomes [0, 0, 0.7071068, 0.7071068] in body_q
        np.testing.assert_allclose(root_quat, [0, 0, 0.7071068, 0.7071068], atol=1e-6)

        # Branch1: root * branch1_local
        branch1_pos = body_q[branch1_idx, :3]
        branch1_quat = body_q[branch1_idx, 3:]

        # Calculate expected using warp transforms
        root_xform = wp.transform(wp.vec3(0, 0, 0), wp.quat(0, 0, 0.7071068, 0.7071068))
        # MJCF quat "0.7071068 0 0.7071068 0" is [w, x, y, z] -> convert to [x, y, z, w]
        branch1_local_quat = wp.quat(0, 0.7071068, 0, 0.7071068)
        branch1_local_xform = wp.transform(wp.vec3(1, 0, 0), branch1_local_quat)
        expected_branch1_xform = wp.transform_multiply(root_xform, branch1_local_xform)

        np.testing.assert_allclose(branch1_pos, expected_branch1_xform.p, atol=1e-6)
        np.testing.assert_allclose(branch1_quat, expected_branch1_xform.q, atol=1e-6)

        # Leaf1: root * branch1_local * leaf1_local
        leaf1_pos = body_q[leaf1_idx, :3]
        leaf1_quat = body_q[leaf1_idx, 3:]

        # MJCF quat "1 0 0 0" is [w, x, y, z] -> convert to [x, y, z, w]
        leaf1_local_quat = wp.quat(0, 0, 0, 1)  # Identity quaternion
        leaf1_local_xform = wp.transform(wp.vec3(0, 1, 0), leaf1_local_quat)
        expected_leaf1_xform = wp.transform_multiply(expected_branch1_xform, leaf1_local_xform)

        np.testing.assert_allclose(leaf1_pos, expected_leaf1_xform.p, atol=1e-6)
        np.testing.assert_allclose(leaf1_quat, expected_leaf1_xform.q, atol=1e-6)

        # Branch2: root * branch2_local
        branch2_pos = body_q[branch2_idx, :3]
        branch2_quat = body_q[branch2_idx, 3:]

        # MJCF quat "0.7071068 0.7071068 0 0" is [w, x, y, z] -> convert to [x, y, z, w]
        branch2_local_quat = wp.quat(0.7071068, 0, 0, 0.7071068)
        branch2_local_xform = wp.transform(wp.vec3(-1, 0, 0), branch2_local_quat)
        expected_branch2_xform = wp.transform_multiply(root_xform, branch2_local_xform)

        np.testing.assert_allclose(branch2_pos, expected_branch2_xform.p, atol=1e-6)
        np.testing.assert_allclose(branch2_quat, expected_branch2_xform.q, atol=1e-6)

        # Leaf2: root * branch2_local * leaf2_local
        leaf2_pos = body_q[leaf2_idx, :3]
        leaf2_quat = body_q[leaf2_idx, 3:]

        # MJCF quat "0.7071068 0 0 0.7071068" is [w, x, y, z] -> convert to [x, y, z, w]
        leaf2_local_quat = wp.quat(0, 0, 0.7071068, 0.7071068)
        leaf2_local_xform = wp.transform(wp.vec3(0, 0, 1), leaf2_local_quat)
        expected_leaf2_xform = wp.transform_multiply(expected_branch2_xform, leaf2_local_xform)

        np.testing.assert_allclose(leaf2_pos, expected_leaf2_xform.p, atol=1e-6)
        np.testing.assert_allclose(leaf2_quat, expected_leaf2_xform.q, atol=1e-6)

    def test_cylinder_shapes_preserved(self):
        """Test that cylinder geometries are properly imported as cylinders, not capsules."""
        # Create MJCF content with cylinder geometry
        mjcf_content = """<?xml version="1.0" encoding="utf-8"?>
<mujoco model="cylinder_test">
    <worldbody>
        <body name="test_body">
            <geom type="cylinder" size="0.5 1.0" />
            <geom type="cylinder" size="0.3 0.8" fromto="0 0 0 1 0 0" />
            <geom type="capsule" size="0.2 0.5" />
            <geom type="box" size="0.4 0.4 0.4" />
        </body>
    </worldbody>
</mujoco>
"""

        builder = newton.ModelBuilder()
        builder.add_mjcf(mjcf_content)

        # Check that we have the correct number of shapes
        self.assertEqual(builder.shape_count, 4)

        # Check shape types
        shape_types = list(builder.shape_type)

        # First two shapes should be cylinders
        self.assertEqual(shape_types[0], GeoType.CYLINDER)
        self.assertEqual(shape_types[1], GeoType.CYLINDER)

        # Third shape should be capsule
        self.assertEqual(shape_types[2], GeoType.CAPSULE)

        # Fourth shape should be box
        self.assertEqual(shape_types[3], GeoType.BOX)

    def test_cylinder_properties_preserved(self):
        """Test that cylinder properties (radius, height) are correctly imported."""
        mjcf_content = """<?xml version="1.0" encoding="utf-8"?>
<mujoco model="cylinder_props_test">
    <worldbody>
        <body name="test_body">
            <geom type="cylinder" size="0.75 1.5" />
        </body>
    </worldbody>
</mujoco>
"""

        builder = newton.ModelBuilder()
        builder.add_mjcf(mjcf_content)

        # Check shape properties
        self.assertEqual(builder.shape_count, 1)
        self.assertEqual(builder.shape_type[0], GeoType.CYLINDER)

        # Check that radius and half_height are preserved
        # shape_scale stores (radius, half_height, 0) for cylinders
        shape_scale = builder.shape_scale[0]
        self.assertAlmostEqual(shape_scale[0], 0.75)  # radius
        self.assertAlmostEqual(shape_scale[1], 1.5)  # half_height

    def test_solreflimit_parsing(self):
        """Test that solreflimit joint attribute is correctly parsed and converted to limit_ke/limit_kd."""
        mjcf_content = """<?xml version="1.0" encoding="utf-8"?>
<mujoco model="solreflimit_test">
    <worldbody>
        <!-- Joint with standard mode solreflimit -->
        <body name="body1" pos="0 0 1">
            <joint name="joint1" type="hinge" axis="0 0 1" range="-45 45" solreflimit="0.03 0.9"/>
            <geom type="box" size="0.1 0.1 0.1"/>
        </body>

        <!-- Joint with direct mode solreflimit (negative values) -->
        <body name="body2" pos="1 0 1">
            <joint name="joint2" type="hinge" axis="0 0 1" range="-30 30" solreflimit="-100 -1"/>
            <geom type="box" size="0.1 0.1 0.1"/>
        </body>

        <!-- Joint without solreflimit (should use defaults) -->
        <body name="body3" pos="2 0 1">
            <joint name="joint3" type="hinge" axis="0 0 1" range="-60 60"/>
            <geom type="box" size="0.1 0.1 0.1"/>
        </body>
    </worldbody>
</mujoco>
"""

        builder = newton.ModelBuilder()
        builder.add_mjcf(mjcf_content)
        model = builder.finalize()

        # Test we have 3 joints
        self.assertEqual(model.joint_count, 3)
        self.assertEqual(len(model.joint_limit_ke), 3)
        self.assertEqual(len(model.joint_limit_kd), 3)

        # Convert warp arrays to numpy for testing
        joint_limit_ke = model.joint_limit_ke.numpy()
        joint_limit_kd = model.joint_limit_kd.numpy()

        # Test joint1: standard mode solreflimit="0.03 0.9"
        # Expected: ke = 1/(0.03^2 * 0.9^2) = 1371.7421..., kd = 2.0/0.03 = 66.(6)
        expected_ke_1 = 1.0 / (0.03 * 0.03 * 0.9 * 0.9)
        expected_kd_1 = 2.0 / 0.03
        self.assertAlmostEqual(joint_limit_ke[0], expected_ke_1, places=2)
        self.assertAlmostEqual(joint_limit_kd[0], expected_kd_1, places=2)

        # Test joint2: direct mode solreflimit="-100 -1"
        # Expected: ke = 100, kd = 1
        self.assertAlmostEqual(joint_limit_ke[1], 100.0, places=2)
        self.assertAlmostEqual(joint_limit_kd[1], 1.0, places=2)

        # Test joint3: no solreflimit (should use default 0.02, 1.0)
        # Expected: ke = 1/(0.02^2 * 1.0^2) = 2500.0, kd = 2.0/0.02 = 100.0
        expected_ke_3 = 1.0 / (0.02 * 0.02 * 1.0 * 1.0)
        expected_kd_3 = 2.0 / 0.02
        self.assertAlmostEqual(joint_limit_ke[2], expected_ke_3, places=2)
        self.assertAlmostEqual(joint_limit_kd[2], expected_kd_3, places=2)

    def test_solimplimit_parsing(self):
        """Test that solimplimit attribute is parsed correctly from MJCF."""
        mjcf = """<?xml version="1.0" ?>
<mujoco>
    <worldbody>
        <body name="body1">
            <joint name="joint1" type="hinge" axis="0 1 0" solimplimit="0.89 0.9 0.01 2.1 1.8" range="-45 45" />
            <joint name="joint2" type="hinge" axis="1 0 0" range="-30 30" />
            <geom type="box" size="0.1 0.1 0.1" />
        </body>
        <body name="body2">
            <joint name="joint3" type="hinge" axis="0 0 1" solimplimit="0.8 0.85 0.002 0.6 1.5" range="-90 90" />
            <geom type="sphere" size="0.05" />
        </body>
    </worldbody>
</mujoco>
"""

        builder = newton.ModelBuilder()

        SolverMuJoCo.register_custom_attributes(builder)
        builder.add_mjcf(mjcf)
        model = builder.finalize()

        # Check if solimplimit custom attribute exists
        self.assertTrue(hasattr(model, "mujoco"), "Model should have mujoco namespace for custom attributes")
        self.assertTrue(hasattr(model.mujoco, "solimplimit"), "Model should have solimplimit attribute")

        solimplimit = model.mujoco.solimplimit.numpy()

        # Newton model has only 2 joints because it combines the ones under the same body into a single joint
        self.assertEqual(model.joint_count, 2, "Should have 2 joints")

        # Find joints by name
        joint_names = model.joint_key
        joint1_idx = joint_names.index("joint1_joint2")
        joint2_idx = joint_names.index("joint3")

        # For the merged joint (joint1_idx), both joint1 and joint2 should be present in the qd array.
        # We don't know the order, but both expected values should be present at joint1_idx and joint1_idx + 1.
        joint1_qd_start = model.joint_qd_start.numpy()[joint1_idx]
        # The joint should have 2 DoFs (since joint1 and joint2 are merged)
        self.assertEqual(model.joint_dof_dim.numpy()[joint1_idx, 1], 2)
        expected_joint1 = [0.89, 0.9, 0.01, 2.1, 1.8]  # from joint1
        expected_joint2 = [0.9, 0.95, 0.001, 0.5, 2.0]  # from joint2 (default values)
        val_qd_0 = solimplimit[joint1_qd_start, :]
        val_qd_1 = solimplimit[joint1_qd_start + 1, :]

        # Helper to check if two arrays match within tolerance
        def arrays_match(arr, expected, tol=1e-4):
            return all(abs(arr[i] - expected[i]) < tol for i in range(len(expected)))

        # The two DoFs should be exactly one joint1 and one default, in _some_ order
        if arrays_match(val_qd_0, expected_joint1):
            self.assertTrue(
                arrays_match(val_qd_1, expected_joint2), "Second DoF should have default solimplimit values"
            )
        elif arrays_match(val_qd_0, expected_joint2):
            self.assertTrue(
                arrays_match(val_qd_1, expected_joint1), "Second DoF should have joint1's solimplimit values"
            )
        else:
            self.fail(f"First DoF solimplimit {val_qd_0.tolist()} doesn't match either expected value")

        # Test joint3: explicit solimplimit with different values
        joint3_qd_start = model.joint_qd_start.numpy()[joint2_idx]
        expected_joint3 = [0.8, 0.85, 0.002, 0.6, 1.5]
        for i, expected in enumerate(expected_joint3):
            self.assertAlmostEqual(
                solimplimit[joint3_qd_start, i], expected, places=4, msg=f"joint3 solimplimit[{i}] should be {expected}"
            )

    def test_limit_margin_parsing(self):
        """Test importing limit_margin from MJCF."""
        mjcf = """
        <mujoco>
            <worldbody>
                <body>
                    <joint type="hinge" axis="0 0 1" margin="0.01" />
                    <geom type="box" size="0.1 0.1 0.1" />
                </body>
                <body>
                    <joint type="hinge" axis="0 0 1" margin="0.02" />
                    <geom type="box" size="0.1 0.1 0.1" />
                </body>
                <body>
                    <joint type="hinge" axis="0 0 1" />
                    <geom type="box" size="0.1 0.1 0.1" />
                </body>
            </worldbody>
        </mujoco>
        """
        builder = newton.ModelBuilder()
        SolverMuJoCo.register_custom_attributes(builder)
        builder.add_mjcf(mjcf)
        model = builder.finalize()

        self.assertTrue(hasattr(model, "mujoco"))
        self.assertTrue(hasattr(model.mujoco, "limit_margin"))
        np.testing.assert_allclose(model.mujoco.limit_margin.numpy(), [0.01, 0.02, 0.0])

    def test_solreffriction_parsing(self):
        """Test that solreffriction attribute is parsed correctly from MJCF."""
        mjcf = """<?xml version="1.0" ?>
<mujoco>
    <worldbody>
        <body name="body1">
            <joint name="joint1" type="hinge" axis="0 1 0" solreffriction="0.01 0.5" range="-45 45" />
            <joint name="joint2" type="hinge" axis="1 0 0" range="-30 30" />
            <geom type="box" size="0.1 0.1 0.1" />
        </body>
        <body name="body2">
            <joint name="joint3" type="hinge" axis="0 0 1" solreffriction="0.05 2.0" range="-90 90" />
            <geom type="sphere" size="0.05" />
        </body>
    </worldbody>
</mujoco>
"""

        builder = newton.ModelBuilder()

        SolverMuJoCo.register_custom_attributes(builder)
        builder.add_mjcf(mjcf)
        model = builder.finalize()

        # Check if solreffriction custom attribute exists
        self.assertTrue(hasattr(model, "mujoco"), "Model should have mujoco namespace for custom attributes")
        self.assertTrue(hasattr(model.mujoco, "solreffriction"), "Model should have solreffriction attribute")

        solreffriction = model.mujoco.solreffriction.numpy()

        # Newton model has only 2 joints because it combines the ones under the same body into a single joint
        self.assertEqual(model.joint_count, 2, "Should have 2 joints")

        # Find joints by name
        joint_names = model.joint_key
        joint1_idx = joint_names.index("joint1_joint2")
        joint2_idx = joint_names.index("joint3")

        # For the merged joint (joint1_idx), both joint1 and joint2 should be present in the qd array.
        joint1_qd_start = model.joint_qd_start.numpy()[joint1_idx]
        # The joint should have 2 DoFs (since joint1 and joint2 are merged)
        self.assertEqual(model.joint_dof_dim.numpy()[joint1_idx, 1], 2)
        expected_joint1 = [0.01, 0.5]  # from joint1
        expected_joint2 = [0.02, 1.0]  # from joint2 (default values)
        val_qd_0 = solreffriction[joint1_qd_start, :]
        val_qd_1 = solreffriction[joint1_qd_start + 1, :]

        # Helper to check if two arrays match within tolerance
        def arrays_match(arr, expected, tol=1e-4):
            return all(abs(arr[i] - expected[i]) < tol for i in range(len(expected)))

        # The two DoFs should be exactly one joint1 and one default, in _some_ order
        if arrays_match(val_qd_0, expected_joint1):
            self.assertTrue(
                arrays_match(val_qd_1, expected_joint2), "Second DoF should have default solreffriction values"
            )
        elif arrays_match(val_qd_0, expected_joint2):
            self.assertTrue(
                arrays_match(val_qd_1, expected_joint1), "Second DoF should have joint1's solreffriction values"
            )
        else:
            self.fail(f"First DoF solreffriction {val_qd_0.tolist()} doesn't match either expected value")

        # Test joint3: explicit solreffriction with different values
        joint3_qd_start = model.joint_qd_start.numpy()[joint2_idx]
        expected_joint3 = [0.05, 2.0]
        for i, expected in enumerate(expected_joint3):
            self.assertAlmostEqual(
                solreffriction[joint3_qd_start, i],
                expected,
                places=4,
                msg=f"joint3 solreffriction[{i}] should be {expected}",
            )

    def test_solimpfriction_parsing(self):
        """Test that solimpfriction attribute is parsed correctly from MJCF."""
        mjcf = """<?xml version="1.0" ?>
<mujoco>
    <worldbody>
        <body name="body1">
            <joint name="joint1" type="hinge" axis="0 1 0" solimpfriction="0.89 0.9 0.01 2.1 1.8" range="-45 45" />
            <joint name="joint2" type="hinge" axis="1 0 0" range="-30 30" />
            <geom type="box" size="0.1 0.1 0.1" />
        </body>
        <body name="body2">
            <joint name="joint3" type="hinge" axis="0 0 1" solimpfriction="0.8 0.85 0.002 0.6 1.5" range="-90 90" />
            <geom type="sphere" size="0.05" />
        </body>
    </worldbody>
</mujoco>
"""

        builder = newton.ModelBuilder()

        SolverMuJoCo.register_custom_attributes(builder)
        builder.add_mjcf(mjcf)
        model = builder.finalize()

        # Check if solimpfriction custom attribute exists
        self.assertTrue(hasattr(model, "mujoco"), "Model should have mujoco namespace for custom attributes")
        self.assertTrue(hasattr(model.mujoco, "solimpfriction"), "Model should have solimpfriction attribute")

        solimpfriction = model.mujoco.solimpfriction.numpy()

        # Newton model has only 2 joints because it combines the ones under the same body into a single joint
        self.assertEqual(model.joint_count, 2, "Should have 2 joints")

        # Find joints by name
        joint_names = model.joint_key
        joint1_idx = joint_names.index("joint1_joint2")
        joint2_idx = joint_names.index("joint3")

        # For the merged joint (joint1_idx), both joint1 and joint2 should be present in the qd array.
        joint1_qd_start = model.joint_qd_start.numpy()[joint1_idx]
        # The joint should have 2 DoFs (since joint1 and joint2 are merged)
        self.assertEqual(model.joint_dof_dim.numpy()[joint1_idx, 1], 2)
        expected_joint1 = [0.89, 0.9, 0.01, 2.1, 1.8]  # from joint1
        expected_joint2 = [0.9, 0.95, 0.001, 0.5, 2.0]  # from joint2 (default values)
        val_qd_0 = solimpfriction[joint1_qd_start, :]
        val_qd_1 = solimpfriction[joint1_qd_start + 1, :]

        # Helper to check if two arrays match within tolerance
        def arrays_match(arr, expected, tol=1e-4):
            return all(abs(arr[i] - expected[i]) < tol for i in range(len(expected)))

        # The two DoFs should be exactly one joint1 and one default, in _some_ order
        if arrays_match(val_qd_0, expected_joint1):
            self.assertTrue(
                arrays_match(val_qd_1, expected_joint2), "Second DoF should have default solimpfriction values"
            )
        elif arrays_match(val_qd_0, expected_joint2):
            self.assertTrue(
                arrays_match(val_qd_1, expected_joint1), "Second DoF should have joint1's solimpfriction values"
            )
        else:
            self.fail(f"First DoF solimpfriction {val_qd_0.tolist()} doesn't match either expected value")

        # Test joint3: explicit solimp_friction with different values
        joint3_qd_start = model.joint_qd_start.numpy()[joint2_idx]
        expected_joint3 = [0.8, 0.85, 0.002, 0.6, 1.5]
        for i, expected in enumerate(expected_joint3):
            self.assertAlmostEqual(
                solimpfriction[joint3_qd_start, i],
                expected,
                places=4,
                msg=f"joint3 solimpfriction[{i}] should be {expected}",
            )

    def test_granular_loading_flags(self):
        """Test granular control over sites and visual shapes loading."""
        mjcf_filename = newton.examples.get_asset("nv_humanoid.xml")

        # Test 1: Load all (default behavior)
        builder_all = newton.ModelBuilder()
        builder_all.add_mjcf(mjcf_filename, ignore_names=["floor", "ground"], up_axis="Z")
        count_all = builder_all.shape_count

        # Test 2: Load sites only, no visual shapes
        builder_sites_only = newton.ModelBuilder()
        builder_sites_only.add_mjcf(
            mjcf_filename, parse_sites=True, parse_visuals=False, ignore_names=["floor", "ground"], up_axis="Z"
        )
        count_sites_only = builder_sites_only.shape_count

        # Test 3: Load visual shapes only, no sites
        builder_visuals_only = newton.ModelBuilder()
        builder_visuals_only.add_mjcf(
            mjcf_filename, parse_sites=False, parse_visuals=True, ignore_names=["floor", "ground"], up_axis="Z"
        )
        count_visuals_only = builder_visuals_only.shape_count

        # Test 4: Load neither (physics collision shapes only)
        builder_physics_only = newton.ModelBuilder()
        builder_physics_only.add_mjcf(
            mjcf_filename, parse_sites=False, parse_visuals=False, ignore_names=["floor", "ground"], up_axis="Z"
        )
        count_physics_only = builder_physics_only.shape_count

        # Verify behavior
        # When loading all, should have most shapes
        self.assertEqual(count_all, 41, "Loading all should give 41 shapes (sites + visuals + collision)")

        # Sites only should have sites + collision shapes
        self.assertEqual(count_sites_only, 41, "Sites only should give 41 shapes (22 sites + 19 collision)")

        # Visuals only should have collision shapes only (no sites)
        self.assertEqual(count_visuals_only, 19, "Visuals only should give 19 shapes (collision only, no sites)")

        # Physics only should have collision shapes only
        self.assertEqual(count_physics_only, 19, "Physics only should give 19 shapes (collision only)")

        # Verify that sites are actually filtered
        self.assertLess(count_visuals_only, count_all, "Excluding sites should reduce shape count")
        self.assertLess(count_physics_only, count_all, "Excluding sites and visuals should reduce shape count")

    def test_parse_sites_backward_compatibility(self):
        """Test that parse_sites parameter works and maintains backward compatibility."""
        mjcf_filename = newton.examples.get_asset("nv_humanoid.xml")

        # Default (should parse sites)
        builder1 = newton.ModelBuilder()
        builder1.add_mjcf(mjcf_filename, ignore_names=["floor", "ground"], up_axis="Z")

        # Explicitly enable sites
        builder2 = newton.ModelBuilder()
        builder2.add_mjcf(mjcf_filename, parse_sites=True, ignore_names=["floor", "ground"], up_axis="Z")

        # Should have same count
        self.assertEqual(builder1.shape_count, builder2.shape_count, "Default should parse sites")

        # Explicitly disable sites
        builder3 = newton.ModelBuilder()
        builder3.add_mjcf(mjcf_filename, parse_sites=False, ignore_names=["floor", "ground"], up_axis="Z")

        # Should have fewer shapes
        self.assertLess(builder3.shape_count, builder1.shape_count, "Disabling sites should reduce shape count")

    def test_parse_visuals_vs_hide_visuals(self):
        """Test the distinction between parse_visuals (loading) and hide_visuals (visibility)."""
        mjcf_filename = newton.examples.get_asset("nv_humanoid.xml")

        # Test 1: parse_visuals=False (don't load)
        builder_no_load = newton.ModelBuilder()
        builder_no_load.add_mjcf(
            mjcf_filename, parse_visuals=False, parse_sites=False, ignore_names=["floor", "ground"], up_axis="Z"
        )

        # Test 2: hide_visuals=True (load but hide)
        builder_hidden = newton.ModelBuilder()
        builder_hidden.add_mjcf(
            mjcf_filename, hide_visuals=True, parse_sites=False, ignore_names=["floor", "ground"], up_axis="Z"
        )

        # Note: nv_humanoid.xml doesn't have separate visual-only geometries
        # so both will have the same count (collision shapes only)
        # The important thing is that neither crashes and the API works correctly
        self.assertEqual(
            builder_no_load.shape_count,
            builder_hidden.shape_count,
            "For nv_humanoid.xml, both should have same count (no separate visuals)",
        )

        # Verify parse_visuals=False doesn't crash
        self.assertGreater(builder_no_load.shape_count, 0, "Should still load collision shapes")
        # Verify hide_visuals=True doesn't crash
        self.assertGreater(builder_hidden.shape_count, 0, "Should still load collision shapes")

    def test_mjcf_friction_parsing(self):
        """Test MJCF friction parsing with 1, 2, and 3 element vectors."""
        mjcf_content = """
        <mujoco>
            <worldbody>
                <body name="test_body">
                    <geom name="geom1" type="box" size="0.1 0.1 0.1" friction="0.5 0.1 0.01"/>
                    <geom name="geom2" type="sphere" size="0.1" friction="0.8 0.2 0.05"/>
                    <geom name="geom3" type="capsule" size="0.1 0.2" friction="0.0 0.0 0.0"/>
                    <geom name="geom4" type="box" size="0.1 0.1 0.1" friction="1.0"/>
                    <geom name="geom5" type="sphere" size="0.1" friction="0.6 0.15"/>
                </body>
            </worldbody>
        </mujoco>
        """

        builder = newton.ModelBuilder()
        builder.add_mjcf(mjcf_content, up_axis="Z")

        self.assertEqual(builder.shape_count, 5)

        # 3-element: friction="0.5 0.1 0.01" → absolute values
        self.assertAlmostEqual(builder.shape_material_mu[0], 0.5, places=5)
        self.assertAlmostEqual(builder.shape_material_torsional_friction[0], 0.1, places=5)
        self.assertAlmostEqual(builder.shape_material_rolling_friction[0], 0.01, places=5)

        # 3-element: friction="0.8 0.2 0.05" → absolute values
        self.assertAlmostEqual(builder.shape_material_mu[1], 0.8, places=5)
        self.assertAlmostEqual(builder.shape_material_torsional_friction[1], 0.2, places=5)
        self.assertAlmostEqual(builder.shape_material_rolling_friction[1], 0.05, places=5)

        # 3-element with zeros
        self.assertAlmostEqual(builder.shape_material_mu[2], 0.0, places=5)
        self.assertAlmostEqual(builder.shape_material_torsional_friction[2], 0.0, places=5)
        self.assertAlmostEqual(builder.shape_material_rolling_friction[2], 0.0, places=5)

        # 1-element: friction="1.0" → others use ShapeConfig defaults (0.25, 0.0005)
        self.assertAlmostEqual(builder.shape_material_mu[3], 1.0, places=5)
        self.assertAlmostEqual(builder.shape_material_torsional_friction[3], 0.25, places=5)
        self.assertAlmostEqual(builder.shape_material_rolling_friction[3], 0.0005, places=5)

        # 2-element: friction="0.6 0.15" → torsional: 0.15, rolling uses default (0.0005)
        self.assertAlmostEqual(builder.shape_material_mu[4], 0.6, places=5)
        self.assertAlmostEqual(builder.shape_material_torsional_friction[4], 0.15, places=5)
        self.assertAlmostEqual(builder.shape_material_rolling_friction[4], 0.0005, places=5)

    def test_mjcf_gravcomp(self):
        """Test parsing of gravcomp from MJCF"""
        mjcf_content = """
        <mujoco>
            <worldbody>
                <body name="body1" gravcomp="0.5">
                    <geom type="sphere" size="0.1" />
                </body>
                <body name="body2" gravcomp="1.0">
                    <geom type="sphere" size="0.1" />
                </body>
                <body name="body3">
                    <geom type="sphere" size="0.1" />
                </body>
            </worldbody>
        </mujoco>
        """

        builder = newton.ModelBuilder()
        # Register gravcomp
        SolverMuJoCo.register_custom_attributes(builder)
        builder.add_mjcf(mjcf_content)
        model = builder.finalize()

        self.assertTrue(hasattr(model, "mujoco"))
        self.assertTrue(hasattr(model.mujoco, "gravcomp"))

        gravcomp = model.mujoco.gravcomp.numpy()

        # Bodies are added in order
        self.assertAlmostEqual(gravcomp[0], 0.5)
        self.assertAlmostEqual(gravcomp[1], 1.0)
        self.assertAlmostEqual(gravcomp[2], 0.0)  # Default

    def test_joint_stiffness_damping(self):
        mjcf_content = """<?xml version="1.0" encoding="utf-8"?>
<mujoco model="stiffness_damping_comprehensive_test">
    <worldbody>
        <body name="body1" pos="0 0 1">
            <joint name="joint1" type="hinge" axis="0 0 1" stiffness="0.05" damping="0.5" range="-45 45"/>
            <geom type="box" size="0.1 0.1 0.1"/>
        </body>
        <body name="body2" pos="1 0 1">
            <joint name="joint2" type="hinge" axis="0 1 0" range="-30 30"/>
            <geom type="box" size="0.1 0.1 0.1"/>
        </body>
        <body name="body3" pos="2 0 1">
            <joint name="joint3" type="hinge" axis="1 0 0" stiffness="0.1" damping="0.8" range="-60 60"/>
            <geom type="box" size="0.1 0.1 0.1"/>
        </body>
        <body name="body4" pos="3 0 1">
            <joint name="joint4" type="hinge" axis="0 1 0" stiffness="0.02" damping="0.3" range="-90 90"/>
            <geom type="box" size="0.1 0.1 0.1"/>
        </body>
    </worldbody>
    <actuator>
        <position joint="joint1" kp="10000.0" kv="2000.0"/>
        <velocity joint="joint1" kv="500.0"/>
        <position joint="joint2" kp="5000.0" kv="1000.0"/>
        <velocity joint="joint3" kv="800.0"/>
        <velocity joint="joint4" kv="3000.0"/>
    </actuator>
</mujoco>
"""
        builder = newton.ModelBuilder()
        SolverMuJoCo.register_custom_attributes(builder)
        builder.add_mjcf(mjcf_content)
        model = builder.finalize()

        self.assertTrue(hasattr(model, "mujoco"))
        self.assertTrue(hasattr(model.mujoco, "dof_passive_stiffness"))
        self.assertTrue(hasattr(model.mujoco, "dof_passive_damping"))

        joint_names = model.joint_key
        joint_qd_start = model.joint_qd_start.numpy()
        joint_stiffness = model.mujoco.dof_passive_stiffness.numpy()
        joint_damping = model.mujoco.dof_passive_damping.numpy()
        joint_target_ke = model.joint_target_ke.numpy()
        joint_target_kd = model.joint_target_kd.numpy()

        expected_values = {
            "joint1": {"stiffness": 0.05, "damping": 0.5, "target_ke": 10000.0, "target_kd": 500.0},
            "joint2": {"stiffness": 0.0, "damping": 0.0, "target_ke": 5000.0, "target_kd": 1000.0},
            "joint3": {"stiffness": 0.1, "damping": 0.8, "target_ke": 0.0, "target_kd": 800.0},
            "joint4": {"stiffness": 0.02, "damping": 0.3, "target_ke": 0.0, "target_kd": 3000.0},
        }

        for joint_name, expected in expected_values.items():
            joint_idx = joint_names.index(joint_name)
            dof_idx = joint_qd_start[joint_idx]
            self.assertAlmostEqual(joint_stiffness[dof_idx], expected["stiffness"], places=4)
            self.assertAlmostEqual(joint_damping[dof_idx], expected["damping"], places=4)
            self.assertAlmostEqual(joint_target_ke[dof_idx], expected["target_ke"], places=1)
            self.assertAlmostEqual(joint_target_kd[dof_idx], expected["target_kd"], places=1)

    def test_jnt_actgravcomp_parsing(self):
        """Test parsing of actuatorgravcomp from MJCF"""
        mjcf_content = """<?xml version="1.0" encoding="utf-8"?>
<mujoco model="actgravcomp_test">
    <worldbody>
        <body name="body1" pos="0 0 1">
            <joint name="joint1" type="hinge" axis="0 0 1" actuatorgravcomp="true"/>
            <geom type="box" size="0.1 0.1 0.1"/>
        </body>
        <body name="body2" pos="1 0 1">
            <joint name="joint2" type="hinge" axis="0 1 0" actuatorgravcomp="false"/>
            <geom type="box" size="0.1 0.1 0.1"/>
        </body>
        <body name="body3" pos="2 0 1">
            <joint name="joint3" type="hinge" axis="1 0 0"/>
            <geom type="box" size="0.1 0.1 0.1"/>
        </body>
    </worldbody>
</mujoco>
"""
        builder = newton.ModelBuilder()
        SolverMuJoCo.register_custom_attributes(builder)
        builder.add_mjcf(mjcf_content)
        model = builder.finalize()

        self.assertTrue(hasattr(model, "mujoco"))
        self.assertTrue(hasattr(model.mujoco, "jnt_actgravcomp"))

        jnt_actgravcomp = model.mujoco.jnt_actgravcomp.numpy()

        # Bodies are added in order
        self.assertEqual(jnt_actgravcomp[0], True)
        self.assertEqual(jnt_actgravcomp[1], False)
        self.assertEqual(jnt_actgravcomp[2], False)  # Default

    def test_xform_with_floating_false(self):
        """Test that xform parameter is respected when floating=False"""
        local_pos = wp.vec3(1.0, 2.0, 3.0)
        local_quat = wp.quat_rpy(0.5, -0.8, 0.7)
        local_xform = wp.transform(local_pos, local_quat)

        # Create a simple MJCF with a body that has a freejoint
        mjcf_content = f"""<?xml version="1.0" encoding="utf-8"?>
<mujoco model="test_xform">
    <worldbody>
        <body name="test_body" pos="{local_pos.x} {local_pos.y} {local_pos.z}" quat="{local_quat.w} {local_quat.x} {local_quat.y} {local_quat.z}">
            <freejoint/>
            <geom type="sphere" size="0.1"/>
        </body>
    </worldbody>
</mujoco>
"""
        # Create a non-identity transform to apply
        xform_pos = wp.vec3(5.0, 10.0, 15.0)
        xform_quat = wp.quat_from_axis_angle(wp.vec3(0.0, 0.0, 1.0), wp.pi / 4.0)  # 45 degree rotation around Z
        xform = wp.transform(xform_pos, xform_quat)

        # Parse with floating=False and the xform
        builder = newton.ModelBuilder()
        builder.add_mjcf(mjcf_content, floating=False, xform=xform)
        model = builder.finalize()

        # Verify the model has a fixed joint
        self.assertEqual(model.joint_count, 1)
        joint_type = model.joint_type.numpy()[0]
        self.assertEqual(joint_type, newton.JointType.FIXED)

        # Verify the fixed joint has the correct parent_xform
        # The joint_X_p should match the world_xform (xform * local_xform)
        joint_X_p = model.joint_X_p.numpy()[0]

        expected_xform = xform * local_xform

        # Check position
        np.testing.assert_allclose(
            joint_X_p[:3],
            [expected_xform.p[0], expected_xform.p[1], expected_xform.p[2]],
            rtol=1e-5,
            atol=1e-5,
            err_msg="Fixed joint parent_xform position does not match expected xform",
        )

        # Check quaternion (note: quaternions can be negated and still represent the same rotation)
        expected_quat = np.array([expected_xform.q[0], expected_xform.q[1], expected_xform.q[2], expected_xform.q[3]])
        actual_quat = joint_X_p[3:7]

        # Check if quaternions match (accounting for q and -q representing the same rotation)
        quat_match = np.allclose(actual_quat, expected_quat, rtol=1e-5, atol=1e-5) or np.allclose(
            actual_quat, -expected_quat, rtol=1e-5, atol=1e-5
        )
        self.assertTrue(
            quat_match,
            f"Fixed joint parent_xform quaternion does not match expected xform.\n"
            f"Expected: {expected_quat}\nActual: {actual_quat}",
        )

        # Verify body_q after eval_fk also matches the expected transform
        state = model.state()
        newton.eval_fk(model, model.joint_q, model.joint_qd, state)

        body_q = state.body_q.numpy()[0]
        np.testing.assert_allclose(
            body_q[:3],
            [expected_xform.p[0], expected_xform.p[1], expected_xform.p[2]],
            rtol=1e-5,
            atol=1e-5,
            err_msg="Body position after eval_fk does not match expected xform",
        )

        # Check body quaternion
        body_quat = body_q[3:7]
        quat_match = np.allclose(body_quat, expected_quat, rtol=1e-5, atol=1e-5) or np.allclose(
            body_quat, -expected_quat, rtol=1e-5, atol=1e-5
        )
        self.assertTrue(
            quat_match,
            f"Body quaternion after eval_fk does not match expected xform.\n"
            f"Expected: {expected_quat}\nActual: {body_quat}",
        )

    def test_geom_priority_parsing(self):
        """Test parsing of geom priority from MJCF"""
        mjcf_content = """<?xml version="1.0" encoding="utf-8"?>
<mujoco model="priority_test">
    <worldbody>
        <body name="body1" pos="0 0 1">
            <joint name="joint1" type="hinge" axis="0 0 1"/>
            <geom type="box" size="0.1 0.1 0.1" priority="1"/>
        </body>
        <body name="body2" pos="1 0 1">
            <joint name="joint2" type="hinge" axis="0 1 0"/>
            <geom type="box" size="0.1 0.1 0.1" priority="0"/>
        </body>
        <body name="body3" pos="2 0 1">
            <joint name="joint3" type="hinge" axis="1 0 0"/>
            <geom type="box" size="0.1 0.1 0.1"/>
        </body>
    </worldbody>
</mujoco>
"""

        builder = newton.ModelBuilder()
        SolverMuJoCo.register_custom_attributes(builder)
        builder.add_mjcf(mjcf_content)
        model = builder.finalize()

        self.assertTrue(hasattr(model, "mujoco"))
        self.assertTrue(hasattr(model.mujoco, "geom_priority"))

        geom_priority = model.mujoco.geom_priority.numpy()

        # Shapes are added in order
        self.assertEqual(geom_priority[0], 1)
        self.assertEqual(geom_priority[1], 0)
        self.assertEqual(geom_priority[2], 0)  # Default

    def test_geom_solimp_parsing(self):
        """Test that geom_solimp attribute is parsed correctly from MJCF."""
        mjcf = """<?xml version="1.0" ?>
<mujoco>
    <worldbody>
        <body name="body1">
            <freejoint/>
            <geom type="box" size="0.1 0.1 0.1" solimp="0.8 0.9 0.002 0.4 3.0"/>
        </body>
        <body name="body2">
            <freejoint/>
            <geom type="sphere" size="0.05"/>
        </body>
        <body name="body3">
            <freejoint/>
            <geom type="capsule" size="0.05 0.1" solimp="0.7 0.85 0.003 0.6 2.5"/>
        </body>
    </worldbody>
</mujoco>
"""

        builder = newton.ModelBuilder()
        SolverMuJoCo.register_custom_attributes(builder)
        builder.add_mjcf(mjcf)
        model = builder.finalize()

        self.assertTrue(hasattr(model, "mujoco"), "Model should have mujoco namespace for custom attributes")
        self.assertTrue(hasattr(model.mujoco, "geom_solimp"), "Model should have geom_solimp attribute")

        geom_solimp = model.mujoco.geom_solimp.numpy()
        self.assertEqual(model.shape_count, 3, "Should have 3 shapes")

        # Expected values: shape 0 has explicit solimp, shape 1 has defaults, shape 2 has explicit solimp
        expected_values = {
            0: [0.8, 0.9, 0.002, 0.4, 3.0],
            1: [0.9, 0.95, 0.001, 0.5, 2.0],  # default
            2: [0.7, 0.85, 0.003, 0.6, 2.5],
        }

        for shape_idx, expected in expected_values.items():
            actual = geom_solimp[shape_idx].tolist()
            for i, (a, e) in enumerate(zip(actual, expected, strict=False)):
                self.assertAlmostEqual(a, e, places=4, msg=f"geom_solimp[{shape_idx}][{i}] should be {e}, got {a}")

<<<<<<< HEAD
    def test_option_impratio_parsing(self):
        """Test parsing of impratio from MJCF option tag."""
        mjcf = """<?xml version="1.0" ?>
<mujoco>
    <option impratio="1.5"/>
    <worldbody>
        <body name="body1" pos="0 0 1">
            <joint type="hinge" axis="0 0 1"/>
            <geom type="sphere" size="0.1"/>
=======
    def test_geom_solmix_parsing(self):
        """Test that geom_solmix attribute is parsed correctly from MJCF."""
        mjcf = """<?xml version="1.0" ?>
<mujoco>
    <worldbody>
        <body name="body1">
            <freejoint/>
            <geom type="box" size="0.1 0.1 0.1" solmix="0.5"/>
        </body>
        <body name="body2">
            <freejoint/>
            <geom type="sphere" size="0.05"/>
        </body>
        <body name="body3">
            <freejoint/>
            <geom type="capsule" size="0.05 0.1" solmix="0.8"/>
>>>>>>> 56105c01
        </body>
    </worldbody>
</mujoco>
"""
<<<<<<< HEAD
=======

>>>>>>> 56105c01
        builder = newton.ModelBuilder()
        SolverMuJoCo.register_custom_attributes(builder)
        builder.add_mjcf(mjcf)
        model = builder.finalize()

<<<<<<< HEAD
        self.assertTrue(hasattr(model, "mujoco"))
        self.assertTrue(hasattr(model.mujoco, "impratio"))

        impratio = model.mujoco.impratio.numpy()

        # Single world should have single value
        self.assertEqual(len(impratio), 1)
        self.assertAlmostEqual(impratio[0], 1.5, places=4)

    def test_option_impratio_per_world(self):
        """Test that impratio is correctly remapped per world when merging builders."""
        # Robot A with impratio=1.5
        robot_a = newton.ModelBuilder()
        SolverMuJoCo.register_custom_attributes(robot_a)
        robot_a.add_mjcf("""
<mujoco>
    <option impratio="1.5"/>
    <worldbody>
        <body name="a" pos="0 0 1">
            <joint type="hinge" axis="0 0 1"/>
            <geom type="sphere" size="0.1"/>
        </body>
    </worldbody>
</mujoco>
""")

        # Robot B with impratio=2.0
        robot_b = newton.ModelBuilder()
        SolverMuJoCo.register_custom_attributes(robot_b)
        robot_b.add_mjcf("""
<mujoco>
    <option impratio="2.0"/>
    <worldbody>
        <body name="b" pos="0 0 1">
            <joint type="hinge" axis="0 0 1"/>
            <geom type="sphere" size="0.1"/>
        </body>
    </worldbody>
</mujoco>
""")

        # Merge into main builder
        main = newton.ModelBuilder()
        SolverMuJoCo.register_custom_attributes(main)
        main.add_world(robot_a)
        main.add_world(robot_b)
        model = main.finalize()

        self.assertTrue(hasattr(model, "mujoco"))
        self.assertTrue(hasattr(model.mujoco, "impratio"))

        impratio = model.mujoco.impratio.numpy()

        # Should have 2 worlds with different impratio values
        self.assertEqual(len(impratio), 2)
        self.assertAlmostEqual(impratio[0], 1.5, places=4, msg="World 0 should have impratio=1.5")
        self.assertAlmostEqual(impratio[1], 2.0, places=4, msg="World 1 should have impratio=2.0")
=======
        self.assertTrue(hasattr(model, "mujoco"), "Model should have mujoco namespace for custom attributes")
        self.assertTrue(hasattr(model.mujoco, "geom_solmix"), "Model should have geom_solmix attribute")

        geom_solmix = model.mujoco.geom_solmix.numpy()
        self.assertEqual(model.shape_count, 3, "Should have 3 shapes")

        # Expected values: shape 0 has explicit solimp=0.5, shape 1 has solimp=default=1.0, shape 2 has explicit solimp=0.8
        expected_values = {
            0: 0.5,
            1: 1.0,  # default
            2: 0.8,
        }

        for shape_idx, expected in expected_values.items():
            actual = geom_solmix[shape_idx].tolist()
            self.assertAlmostEqual(actual, expected, places=4)

    def test_geom_gap_parsing(self):
        """Test that geom_gap attribute is parsed correctly from MJCF."""
        mjcf = """<?xml version="1.0" ?>
<mujoco>
    <worldbody>
        <body name="body1">
            <freejoint/>
            <geom type="box" size="0.1 0.1 0.1" gap="0.1"/>
        </body>
        <body name="body2">
            <freejoint/>
            <geom type="sphere" size="0.05"/>
        </body>
        <body name="body3">
            <freejoint/>
            <geom type="capsule" size="0.05 0.1" gap="0.2"/>
        </body>
    </worldbody>
</mujoco>
"""

        builder = newton.ModelBuilder()
        SolverMuJoCo.register_custom_attributes(builder)
        builder.add_mjcf(mjcf)
        model = builder.finalize()

        self.assertTrue(hasattr(model, "mujoco"), "Model should have mujoco namespace for custom attributes")
        self.assertTrue(hasattr(model.mujoco, "geom_gap"), "Model should have geom_gap attribute")

        geom_gap = model.mujoco.geom_gap.numpy()
        self.assertEqual(model.shape_count, 3, "Should have 3 shapes")

        # Expected values: shape 0 has explicit solimp=0.5, shape 1 has solimp=default=1.0, shape 2 has explicit solimp=0.8
        expected_values = {
            0: 0.1,
            1: 0.0,  # default
            2: 0.2,
        }

        for shape_idx, expected in expected_values.items():
            actual = geom_gap[shape_idx].tolist()
            self.assertAlmostEqual(actual, expected, places=4)

    def test_default_inheritance(self):
        """Test nested default class inheritanc."""
        mjcf_content = """<?xml version="1.0" ?>
<mujoco>
    <default>
        <default class="collision">
            <geom group="3" type="mesh" condim="6" friction="1 5e-3 5e-4" solref=".01 1"/>
            <default class="sphere_collision">
                <geom type="sphere" size="0.0006" rgba="1 0 0 1"/>
            </default>
        </default>
    </default>
    <worldbody>
        <body name="body1">
            <geom class="sphere_collision" />
        </body>
    </worldbody>
</mujoco>
"""

        builder = newton.ModelBuilder()
        SolverMuJoCo.register_custom_attributes(builder)
        builder.add_mjcf(mjcf_content)
        model = builder.finalize()

        self.assertEqual(builder.shape_count, 1)

        self.assertEqual(builder.shape_type[0], GeoType.SPHERE)

        # Verify condim is 6 (inherited from parent)
        # If inheritance is broken, this will be the default value (usually 3)
        if hasattr(model, "mujoco") and hasattr(model.mujoco, "condim"):
            condim = model.mujoco.condim.numpy()[0]
            self.assertEqual(condim, 6, "condim should be 6 (inherited from parent class 'collision')")
        else:
            self.fail("Model should have mujoco.condim attribute")

    def test_actuatorfrcrange_parsing(self):
        """Test that actuatorfrcrange is parsed from MJCF joint attributes and applied to joint effort limits."""
        mjcf_content = """<?xml version="1.0" encoding="utf-8"?>
<mujoco model="test_actuatorfrcrange">
    <worldbody>
        <body name="link1" pos="0 0 0">
            <joint name="joint1" axis="1 0 0" type="hinge" range="-90 90" actuatorfrcrange="-100 100" actuatorfrclimited="true"/>
            <geom type="box" size="0.1 0.1 0.1"/>
        </body>
        <body name="link2" pos="1 0 0">
            <joint name="joint2" axis="0 1 0" type="slider" range="-45 45" actuatorfrcrange="-50 50" actuatorfrclimited="auto"/>
            <geom type="box" size="0.1 0.1 0.1"/>
        </body>
        <body name="link3" pos="2 0 0">
            <joint name="joint3" axis="0 0 1" type="hinge" range="-180 180" actuatorfrcrange="-200 200"/>
            <geom type="box" size="0.1 0.1 0.1"/>
        </body>
        <body name="link4" pos="3 0 0">
            <joint name="joint4" axis="1 0 0" type="hinge" range="-90 90"/>
            <geom type="box" size="0.1 0.1 0.1"/>
        </body>
        <body name="link5" pos="4 0 0">
            <joint name="joint5" axis="1 0 0" type="hinge" range="-90 90" actuatorfrcrange="-75 75" actuatorfrclimited="false"/>
            <geom type="box" size="0.1 0.1 0.1"/>
        </body>
    </worldbody>
</mujoco>
"""
        builder = newton.ModelBuilder()
        builder.add_mjcf(mjcf_content)
        model = builder.finalize()

        joint1_idx = model.joint_key.index("joint1")
        joint2_idx = model.joint_key.index("joint2")
        joint3_idx = model.joint_key.index("joint3")
        joint4_idx = model.joint_key.index("joint4")
        joint5_idx = model.joint_key.index("joint5")

        joint1_dof_idx = model.joint_qd_start.numpy()[joint1_idx]
        joint2_dof_idx = model.joint_qd_start.numpy()[joint2_idx]
        joint3_dof_idx = model.joint_qd_start.numpy()[joint3_idx]
        joint4_dof_idx = model.joint_qd_start.numpy()[joint4_idx]
        joint5_dof_idx = model.joint_qd_start.numpy()[joint5_idx]

        effort_limits = model.joint_effort_limit.numpy()

        self.assertAlmostEqual(
            effort_limits[joint1_dof_idx],
            100.0,
            places=5,
            msg="Effort limit for joint1 should be 100 from actuatorfrcrange with actuatorfrclimited='true'",
        )

        self.assertAlmostEqual(
            effort_limits[joint2_dof_idx],
            50.0,
            places=5,
            msg="Effort limit for joint2 should be 50 from actuatorfrcrange with actuatorfrclimited='auto'",
        )

        self.assertAlmostEqual(
            effort_limits[joint3_dof_idx],
            200.0,
            places=5,
            msg="Effort limit for joint3 should be 200 from actuatorfrcrange with default actuatorfrclimited",
        )

        self.assertAlmostEqual(
            effort_limits[joint4_dof_idx],
            1e6,
            places=5,
            msg="Effort limit for joint4 should be default value (1e6) when actuatorfrcrange not specified",
        )

        self.assertAlmostEqual(
            effort_limits[joint5_dof_idx],
            1e6,
            places=5,
            msg="Effort limit for joint5 should be default (1e6) when actuatorfrclimited='false'",
        )
>>>>>>> 56105c01


if __name__ == "__main__":
    unittest.main(verbosity=2)<|MERGE_RESOLUTION|>--- conflicted
+++ resolved
@@ -1385,7 +1385,6 @@
             for i, (a, e) in enumerate(zip(actual, expected, strict=False)):
                 self.assertAlmostEqual(a, e, places=4, msg=f"geom_solimp[{shape_idx}][{i}] should be {e}, got {a}")
 
-<<<<<<< HEAD
     def test_option_impratio_parsing(self):
         """Test parsing of impratio from MJCF option tag."""
         mjcf = """<?xml version="1.0" ?>
@@ -1395,38 +1394,16 @@
         <body name="body1" pos="0 0 1">
             <joint type="hinge" axis="0 0 1"/>
             <geom type="sphere" size="0.1"/>
-=======
-    def test_geom_solmix_parsing(self):
-        """Test that geom_solmix attribute is parsed correctly from MJCF."""
-        mjcf = """<?xml version="1.0" ?>
-<mujoco>
-    <worldbody>
-        <body name="body1">
-            <freejoint/>
-            <geom type="box" size="0.1 0.1 0.1" solmix="0.5"/>
-        </body>
-        <body name="body2">
-            <freejoint/>
-            <geom type="sphere" size="0.05"/>
-        </body>
-        <body name="body3">
-            <freejoint/>
-            <geom type="capsule" size="0.05 0.1" solmix="0.8"/>
->>>>>>> 56105c01
-        </body>
-    </worldbody>
-</mujoco>
-"""
-<<<<<<< HEAD
-=======
-
->>>>>>> 56105c01
+        </body>
+    </worldbody>
+</mujoco>
+"""
+
         builder = newton.ModelBuilder()
         SolverMuJoCo.register_custom_attributes(builder)
         builder.add_mjcf(mjcf)
         model = builder.finalize()
 
-<<<<<<< HEAD
         self.assertTrue(hasattr(model, "mujoco"))
         self.assertTrue(hasattr(model.mujoco, "impratio"))
 
@@ -1484,7 +1461,33 @@
         self.assertEqual(len(impratio), 2)
         self.assertAlmostEqual(impratio[0], 1.5, places=4, msg="World 0 should have impratio=1.5")
         self.assertAlmostEqual(impratio[1], 2.0, places=4, msg="World 1 should have impratio=2.0")
-=======
+
+    def test_geom_solmix_parsing(self):
+        """Test that geom_solmix attribute is parsed correctly from MJCF."""
+        mjcf = """<?xml version="1.0" ?>
+<mujoco>
+    <worldbody>
+        <body name="body1">
+            <freejoint/>
+            <geom type="box" size="0.1 0.1 0.1" solmix="0.5"/>
+        </body>
+        <body name="body2">
+            <freejoint/>
+            <geom type="sphere" size="0.05"/>
+        </body>
+        <body name="body3">
+            <freejoint/>
+            <geom type="capsule" size="0.05 0.1" solmix="0.8"/>
+        </body>
+    </worldbody>
+</mujoco>
+"""
+
+        builder = newton.ModelBuilder()
+        SolverMuJoCo.register_custom_attributes(builder)
+        builder.add_mjcf(mjcf)
+        model = builder.finalize()
+
         self.assertTrue(hasattr(model, "mujoco"), "Model should have mujoco namespace for custom attributes")
         self.assertTrue(hasattr(model.mujoco, "geom_solmix"), "Model should have geom_solmix attribute")
 
@@ -1662,7 +1665,6 @@
             places=5,
             msg="Effort limit for joint5 should be default (1e6) when actuatorfrclimited='false'",
         )
->>>>>>> 56105c01
 
 
 if __name__ == "__main__":
