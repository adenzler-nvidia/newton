--- conflicted
+++ resolved
@@ -23,11 +23,8 @@
 import newton
 import newton.examples
 from newton._src.geometry.types import GeoType
-<<<<<<< HEAD
+from newton._src.sim.builder import ShapeFlags
 from newton.solvers import SolverMuJoCo
-=======
-from newton._src.sim.builder import ShapeFlags
->>>>>>> 3bb555f0
 
 
 class TestImportMjcf(unittest.TestCase):
@@ -707,7 +704,6 @@
             self.assertAlmostEqual(joint_limit_ke[2], expected_ke_3, places=2)
             self.assertAlmostEqual(joint_limit_kd[2], expected_kd_3, places=2)
 
-<<<<<<< HEAD
     def test_solimplimit_parsing(self):
         """Test that solimplimit attribute is parsed correctly from MJCF."""
         mjcf = """<?xml version="1.0" ?>
@@ -810,7 +806,7 @@
                     f"Newton solimplimit[{newton_dof_idx}] = {expected_solimp} "
                     f"for joint {newton_joint_idx} DOF {dof_offset}",
                 )
-=======
+
     def test_granular_loading_flags(self):
         """Test granular control over sites and visual shapes loading."""
         mjcf_filename = newton.examples.get_asset("nv_humanoid.xml")
@@ -909,7 +905,6 @@
         self.assertGreater(builder_no_load.shape_count, 0, "Should still load collision shapes")
         # Verify hide_visuals=True doesn't crash
         self.assertGreater(builder_hidden.shape_count, 0, "Should still load collision shapes")
->>>>>>> 3bb555f0
 
 
 if __name__ == "__main__":
