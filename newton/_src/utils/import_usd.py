--- conflicted
+++ resolved
@@ -356,13 +356,7 @@
                 half_height = usd.get_float(prim, "height", 2.0) / 2 * scale[1]
                 assert not usd.has_attribute(prim, "extents"), "Capsule extents are not supported."
                 # Apply axis rotation to transform
-<<<<<<< HEAD
-                axis_idx = "XYZ".index(axis_str)
-                xform = wp.transform(xform.p, xform.q * quat_between_axes(Axis.Z, axis_idx))
-
-=======
                 xform = wp.transform(xform.p, xform.q * quat_between_axes(Axis.Z, axis))
->>>>>>> c32dd200
                 shape_id = builder.add_shape_capsule(
                     parent_body_id,
                     xform,
@@ -378,13 +372,7 @@
                 half_height = usd.get_float(prim, "height", 2.0) / 2 * scale[1]
                 assert not usd.has_attribute(prim, "extents"), "Cylinder extents are not supported."
                 # Apply axis rotation to transform
-<<<<<<< HEAD
-                axis_idx = "XYZ".index(axis_str)
-                xform = wp.transform(xform.p, xform.q * quat_between_axes(Axis.Z, axis_idx))
-
-=======
                 xform = wp.transform(xform.p, xform.q * quat_between_axes(Axis.Z, axis))
->>>>>>> c32dd200
                 shape_id = builder.add_shape_cylinder(
                     parent_body_id,
                     xform,
