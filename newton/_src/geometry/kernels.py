# SPDX-FileCopyrightText: Copyright (c) 2025 The Newton Developers
# SPDX-License-Identifier: Apache-2.0
#
# Licensed under the Apache License, Version 2.0 (the "License");
# you may not use this file except in compliance with the License.
# You may obtain a copy of the License at
#
# http://www.apache.org/licenses/LICENSE-2.0
#
# Unless required by applicable law or agreed to in writing, software
# distributed under the License is distributed on an "AS IS" BASIS,
# WITHOUT WARRANTIES OR CONDITIONS OF ANY KIND, either express or implied.
# See the License for the specific language governing permissions and
# limitations under the License.

import warp as wp

from . import collision_primitive as primitive
from .flags import ParticleFlags, ShapeFlags
from .types import (
    GeoType,
)


@wp.func
def build_orthonormal_basis(n: wp.vec3):
    """
    Builds an orthonormal basis given a normal vector `n`. Return the two axes that are perpendicular to `n`.

    Args:
        n: A 3D vector representing the normal vector.

    Returns:
        A tuple of two 3D vectors that are orthogonal to each other and to `n`.
    """
    b1 = wp.vec3()
    b2 = wp.vec3()
    if n[2] < 0.0:
        a = 1.0 / (1.0 - n[2])
        b = n[0] * n[1] * a
        b1[0] = 1.0 - n[0] * n[0] * a
        b1[1] = -b
        b1[2] = n[0]

        b2[0] = b
        b2[1] = n[1] * n[1] * a - 1.0
        b2[2] = -n[1]
    else:
        a = 1.0 / (1.0 + n[2])
        b = -n[0] * n[1] * a
        b1[0] = 1.0 - n[0] * n[0] * a
        b1[1] = b
        b1[2] = -n[0]

        b2[0] = b
        b2[1] = 1.0 - n[1] * n[1] * a
        b2[2] = -n[1]

    return b1, b2


@wp.func
def triangle_closest_point_barycentric(a: wp.vec3, b: wp.vec3, c: wp.vec3, p: wp.vec3):
    ab = b - a
    ac = c - a
    ap = p - a

    d1 = wp.dot(ab, ap)
    d2 = wp.dot(ac, ap)

    if d1 <= 0.0 and d2 <= 0.0:
        return wp.vec3(1.0, 0.0, 0.0)

    bp = p - b
    d3 = wp.dot(ab, bp)
    d4 = wp.dot(ac, bp)

    if d3 >= 0.0 and d4 <= d3:
        return wp.vec3(0.0, 1.0, 0.0)

    vc = d1 * d4 - d3 * d2
    v = d1 / (d1 - d3)
    if vc <= 0.0 and d1 >= 0.0 and d3 <= 0.0:
        return wp.vec3(1.0 - v, v, 0.0)

    cp = p - c
    d5 = wp.dot(ab, cp)
    d6 = wp.dot(ac, cp)

    if d6 >= 0.0 and d5 <= d6:
        return wp.vec3(0.0, 0.0, 1.0)

    vb = d5 * d2 - d1 * d6
    w = d2 / (d2 - d6)
    if vb <= 0.0 and d2 >= 0.0 and d6 <= 0.0:
        return wp.vec3(1.0 - w, 0.0, w)

    va = d3 * d6 - d5 * d4
    w = (d4 - d3) / ((d4 - d3) + (d5 - d6))
    if va <= 0.0 and (d4 - d3) >= 0.0 and (d5 - d6) >= 0.0:
        return wp.vec3(0.0, 1.0 - w, w)

    denom = 1.0 / (va + vb + vc)
    v = vb * denom
    w = vc * denom

    return wp.vec3(1.0 - v - w, v, w)


@wp.func
def triangle_closest_point(a: wp.vec3, b: wp.vec3, c: wp.vec3, p: wp.vec3):
    """
    feature_type type:
        TRI_CONTACT_FEATURE_VERTEX_A
        TRI_CONTACT_FEATURE_VERTEX_B
        TRI_CONTACT_FEATURE_VERTEX_C
        TRI_CONTACT_FEATURE_EDGE_AB      : at edge A-B
        TRI_CONTACT_FEATURE_EDGE_AC      : at edge A-C
        TRI_CONTACT_FEATURE_EDGE_BC      : at edge B-C
        TRI_CONTACT_FEATURE_FACE_INTERIOR
    """
    ab = b - a
    ac = c - a
    ap = p - a

    d1 = wp.dot(ab, ap)
    d2 = wp.dot(ac, ap)
    if d1 <= 0.0 and d2 <= 0.0:
        feature_type = TRI_CONTACT_FEATURE_VERTEX_A
        bary = wp.vec3(1.0, 0.0, 0.0)
        return a, bary, feature_type

    bp = p - b
    d3 = wp.dot(ab, bp)
    d4 = wp.dot(ac, bp)
    if d3 >= 0.0 and d4 <= d3:
        feature_type = TRI_CONTACT_FEATURE_VERTEX_B
        bary = wp.vec3(0.0, 1.0, 0.0)
        return b, bary, feature_type

    cp = p - c
    d5 = wp.dot(ab, cp)
    d6 = wp.dot(ac, cp)
    if d6 >= 0.0 and d5 <= d6:
        feature_type = TRI_CONTACT_FEATURE_VERTEX_C
        bary = wp.vec3(0.0, 0.0, 1.0)
        return c, bary, feature_type

    vc = d1 * d4 - d3 * d2
    if vc <= 0.0 and d1 >= 0.0 and d3 <= 0.0:
        v = d1 / (d1 - d3)
        feature_type = TRI_CONTACT_FEATURE_EDGE_AB
        bary = wp.vec3(1.0 - v, v, 0.0)
        return a + v * ab, bary, feature_type

    vb = d5 * d2 - d1 * d6
    if vb <= 0.0 and d2 >= 0.0 and d6 <= 0.0:
        v = d2 / (d2 - d6)
        feature_type = TRI_CONTACT_FEATURE_EDGE_AC
        bary = wp.vec3(1.0 - v, 0.0, v)
        return a + v * ac, bary, feature_type

    va = d3 * d6 - d5 * d4
    if va <= 0.0 and (d4 - d3) >= 0.0 and (d5 - d6) >= 0.0:
        v = (d4 - d3) / ((d4 - d3) + (d5 - d6))
        feature_type = TRI_CONTACT_FEATURE_EDGE_BC
        bary = wp.vec3(0.0, 1.0 - v, v)
        return b + v * (c - b), bary, feature_type

    denom = 1.0 / (va + vb + vc)
    v = vb * denom
    w = vc * denom
    feature_type = TRI_CONTACT_FEATURE_FACE_INTERIOR
    bary = wp.vec3(1.0 - v - w, v, w)
    return a + v * ab + w * ac, bary, feature_type


@wp.func
def sphere_sdf(center: wp.vec3, radius: float, p: wp.vec3):
    return wp.length(p - center) - radius


@wp.func
def sphere_sdf_grad(center: wp.vec3, radius: float, p: wp.vec3):
    return wp.normalize(p - center)


@wp.func
def box_sdf(upper: wp.vec3, p: wp.vec3):
    # adapted from https://www.iquilezles.org/www/articles/distfunctions/distfunctions.htm
    qx = abs(p[0]) - upper[0]
    qy = abs(p[1]) - upper[1]
    qz = abs(p[2]) - upper[2]

    e = wp.vec3(wp.max(qx, 0.0), wp.max(qy, 0.0), wp.max(qz, 0.0))

    return wp.length(e) + wp.min(wp.max(qx, wp.max(qy, qz)), 0.0)


@wp.func
def box_sdf_grad(upper: wp.vec3, p: wp.vec3):
    qx = abs(p[0]) - upper[0]
    qy = abs(p[1]) - upper[1]
    qz = abs(p[2]) - upper[2]

    # exterior case
    if qx > 0.0 or qy > 0.0 or qz > 0.0:
        x = wp.clamp(p[0], -upper[0], upper[0])
        y = wp.clamp(p[1], -upper[1], upper[1])
        z = wp.clamp(p[2], -upper[2], upper[2])

        return wp.normalize(p - wp.vec3(x, y, z))

    sx = wp.sign(p[0])
    sy = wp.sign(p[1])
    sz = wp.sign(p[2])

    # x projection
    if (qx > qy and qx > qz) or (qy == 0.0 and qz == 0.0):
        return wp.vec3(sx, 0.0, 0.0)

    # y projection
    if (qy > qx and qy > qz) or (qx == 0.0 and qz == 0.0):
        return wp.vec3(0.0, sy, 0.0)

    # z projection
    return wp.vec3(0.0, 0.0, sz)


@wp.func
def capsule_sdf(radius: float, half_height: float, p: wp.vec3):
    if p[2] > half_height:
        return wp.length(wp.vec3(p[0], p[1], p[2] - half_height)) - radius

    if p[2] < -half_height:
        return wp.length(wp.vec3(p[0], p[1], p[2] + half_height)) - radius

    return wp.length(wp.vec3(p[0], p[1], 0.0)) - radius


@wp.func
def capsule_sdf_grad(radius: float, half_height: float, p: wp.vec3):
    if p[2] > half_height:
        return wp.normalize(wp.vec3(p[0], p[1], p[2] - half_height))

    if p[2] < -half_height:
        return wp.normalize(wp.vec3(p[0], p[1], p[2] + half_height))

    return wp.normalize(wp.vec3(p[0], p[1], 0.0))


@wp.func
def cylinder_sdf(radius: float, half_height: float, p: wp.vec3):
    dx = wp.length(wp.vec3(p[0], p[1], 0.0)) - radius
    dy = wp.abs(p[2]) - half_height
    return wp.min(wp.max(dx, dy), 0.0) + wp.length(wp.vec2(wp.max(dx, 0.0), wp.max(dy, 0.0)))


@wp.func
def cylinder_sdf_grad(radius: float, half_height: float, p: wp.vec3):
    dx = wp.length(wp.vec3(p[0], p[1], 0.0)) - radius
    dy = wp.abs(p[2]) - half_height
    if dx > dy:
        return wp.normalize(wp.vec3(p[0], p[1], 0.0))
    return wp.vec3(0.0, 0.0, wp.sign(p[2]))


@wp.func
def cone_sdf(radius: float, half_height: float, p: wp.vec3):
    # Cone with apex at +half_height and base at -half_height
    dx = wp.length(wp.vec3(p[0], p[1], 0.0)) - radius * (half_height - p[2]) / (2.0 * half_height)
    dy = wp.abs(p[2]) - half_height
    return wp.min(wp.max(dx, dy), 0.0) + wp.length(wp.vec2(wp.max(dx, 0.0), wp.max(dy, 0.0)))


@wp.func
def cone_sdf_grad(radius: float, half_height: float, p: wp.vec3):
    # Gradient for cone with apex at +half_height and base at -half_height
    r = wp.length(wp.vec3(p[0], p[1], 0.0))
    dx = r - radius * (half_height - p[2]) / (2.0 * half_height)
    dy = wp.abs(p[2]) - half_height
    if dx > dy:
        # Closest to lateral surface
        if r > 0.0:
            radial_dir = wp.vec3(p[0], p[1], 0.0) / r
            # Normal to cone surface
            return wp.normalize(radial_dir + wp.vec3(0.0, 0.0, radius / (2.0 * half_height)))
        else:
            return wp.vec3(0.0, 0.0, 1.0)
    else:
        # Closest to cap
        return wp.vec3(0.0, 0.0, wp.sign(p[2]))


@wp.func
def plane_sdf(width: float, length: float, p: wp.vec3):
    # SDF for a quad in the xy plane
    if width > 0.0 and length > 0.0:
        d = wp.max(wp.abs(p[0]) - width, wp.abs(p[1]) - length)
        return wp.max(d, wp.abs(p[2]))
    return p[2]


@wp.func
def closest_point_plane(width: float, length: float, point: wp.vec3):
    # projects the point onto the quad in the xy plane (if width and length > 0.0, otherwise the plane is infinite)
    if width > 0.0:
        x = wp.clamp(point[0], -width, width)
    else:
        x = point[0]
    if length > 0.0:
        y = wp.clamp(point[1], -length, length)
    else:
        y = point[1]
    return wp.vec3(x, y, 0.0)


@wp.func
def closest_point_line_segment(a: wp.vec3, b: wp.vec3, point: wp.vec3):
    ab = b - a
    ap = point - a
    t = wp.dot(ap, ab) / wp.dot(ab, ab)
    t = wp.clamp(t, 0.0, 1.0)
    return a + t * ab


@wp.func
def closest_point_box(upper: wp.vec3, point: wp.vec3):
    # closest point to box surface
    x = wp.clamp(point[0], -upper[0], upper[0])
    y = wp.clamp(point[1], -upper[1], upper[1])
    z = wp.clamp(point[2], -upper[2], upper[2])
    if wp.abs(point[0]) <= upper[0] and wp.abs(point[1]) <= upper[1] and wp.abs(point[2]) <= upper[2]:
        # the point is inside, find closest face
        sx = wp.abs(wp.abs(point[0]) - upper[0])
        sy = wp.abs(wp.abs(point[1]) - upper[1])
        sz = wp.abs(wp.abs(point[2]) - upper[2])
        # return closest point on closest side, handle corner cases
        if (sx < sy and sx < sz) or (sy == 0.0 and sz == 0.0):
            x = wp.sign(point[0]) * upper[0]
        elif (sy < sx and sy < sz) or (sx == 0.0 and sz == 0.0):
            y = wp.sign(point[1]) * upper[1]
        else:
            z = wp.sign(point[2]) * upper[2]
    return wp.vec3(x, y, z)


@wp.func
def get_box_vertex(point_id: int, upper: wp.vec3):
    # box vertex numbering:
    #    6---7
    #    |\  |\       y
    #    | 2-+-3      |
    #    4-+-5 |   z \|
    #     \|  \|      o---x
    #      0---1
    # get the vertex of the box given its ID (0-7)
    sign_x = float(point_id % 2) * 2.0 - 1.0
    sign_y = float((point_id // 2) % 2) * 2.0 - 1.0
    sign_z = float((point_id // 4) % 2) * 2.0 - 1.0
    return wp.vec3(sign_x * upper[0], sign_y * upper[1], sign_z * upper[2])


@wp.func
def get_box_edge(edge_id: int, upper: wp.vec3):
    # get the edge of the box given its ID (0-11)
    if edge_id < 4:
        # edges along x: 0-1, 2-3, 4-5, 6-7
        i = edge_id * 2
        j = i + 1
        return wp.spatial_vector(get_box_vertex(i, upper), get_box_vertex(j, upper))
    elif edge_id < 8:
        # edges along y: 0-2, 1-3, 4-6, 5-7
        edge_id -= 4
        i = edge_id % 2 + edge_id // 2 * 4
        j = i + 2
        return wp.spatial_vector(get_box_vertex(i, upper), get_box_vertex(j, upper))
    # edges along z: 0-4, 1-5, 2-6, 3-7
    edge_id -= 8
    i = edge_id
    j = i + 4
    return wp.spatial_vector(get_box_vertex(i, upper), get_box_vertex(j, upper))


@wp.func
def get_plane_edge(edge_id: int, plane_width: float, plane_length: float):
    # get the edge of the plane given its ID (0-3)
    p0x = (2.0 * float(edge_id % 2) - 1.0) * plane_width
    p0y = (2.0 * float(edge_id // 2) - 1.0) * plane_length
    if edge_id == 0 or edge_id == 3:
        p1x = p0x
        p1y = -p0y
    else:
        p1x = -p0x
        p1y = p0y
    return wp.spatial_vector(wp.vec3(p0x, p0y, 0.0), wp.vec3(p1x, p1y, 0.0))


@wp.func
def closest_edge_coordinate_box(upper: wp.vec3, edge_a: wp.vec3, edge_b: wp.vec3, max_iter: int):
    # find point on edge closest to box, return its barycentric edge coordinate
    # Golden-section search
    a = float(0.0)
    b = float(1.0)
    h = b - a
    invphi = 0.61803398875  # 1 / phi
    invphi2 = 0.38196601125  # 1 / phi^2
    c = a + invphi2 * h
    d = a + invphi * h
    query = (1.0 - c) * edge_a + c * edge_b
    yc = box_sdf(upper, query)
    query = (1.0 - d) * edge_a + d * edge_b
    yd = box_sdf(upper, query)

    for _k in range(max_iter):
        if yc < yd:  # yc > yd to find the maximum
            b = d
            d = c
            yd = yc
            h = invphi * h
            c = a + invphi2 * h
            query = (1.0 - c) * edge_a + c * edge_b
            yc = box_sdf(upper, query)
        else:
            a = c
            c = d
            yc = yd
            h = invphi * h
            d = a + invphi * h
            query = (1.0 - d) * edge_a + d * edge_b
            yd = box_sdf(upper, query)

    if yc < yd:
        return 0.5 * (a + d)
    return 0.5 * (c + b)


@wp.func
def closest_edge_coordinate_plane(
    plane_width: float,
    plane_length: float,
    edge_a: wp.vec3,
    edge_b: wp.vec3,
    max_iter: int,
):
    # find point on edge closest to plane, return its barycentric edge coordinate
    # Golden-section search
    a = float(0.0)
    b = float(1.0)
    h = b - a
    invphi = 0.61803398875  # 1 / phi
    invphi2 = 0.38196601125  # 1 / phi^2
    c = a + invphi2 * h
    d = a + invphi * h
    query = (1.0 - c) * edge_a + c * edge_b
    yc = plane_sdf(plane_width, plane_length, query)
    query = (1.0 - d) * edge_a + d * edge_b
    yd = plane_sdf(plane_width, plane_length, query)

    for _k in range(max_iter):
        if yc < yd:  # yc > yd to find the maximum
            b = d
            d = c
            yd = yc
            h = invphi * h
            c = a + invphi2 * h
            query = (1.0 - c) * edge_a + c * edge_b
            yc = plane_sdf(plane_width, plane_length, query)
        else:
            a = c
            c = d
            yc = yd
            h = invphi * h
            d = a + invphi * h
            query = (1.0 - d) * edge_a + d * edge_b
            yd = plane_sdf(plane_width, plane_length, query)

    if yc < yd:
        return 0.5 * (a + d)
    return 0.5 * (c + b)


@wp.func
def closest_edge_coordinate_capsule(radius: float, half_height: float, edge_a: wp.vec3, edge_b: wp.vec3, max_iter: int):
    # find point on edge closest to capsule, return its barycentric edge coordinate
    # Golden-section search
    a = float(0.0)
    b = float(1.0)
    h = b - a
    invphi = 0.61803398875  # 1 / phi
    invphi2 = 0.38196601125  # 1 / phi^2
    c = a + invphi2 * h
    d = a + invphi * h
    query = (1.0 - c) * edge_a + c * edge_b
    yc = capsule_sdf(radius, half_height, query)
    query = (1.0 - d) * edge_a + d * edge_b
    yd = capsule_sdf(radius, half_height, query)

    for _k in range(max_iter):
        if yc < yd:  # yc > yd to find the maximum
            b = d
            d = c
            yd = yc
            h = invphi * h
            c = a + invphi2 * h
            query = (1.0 - c) * edge_a + c * edge_b
            yc = capsule_sdf(radius, half_height, query)
        else:
            a = c
            c = d
            yc = yd
            h = invphi * h
            d = a + invphi * h
            query = (1.0 - d) * edge_a + d * edge_b
            yd = capsule_sdf(radius, half_height, query)

    if yc < yd:
        return 0.5 * (a + d)

    return 0.5 * (c + b)


@wp.func
def closest_edge_coordinate_cylinder(
    radius: float, half_height: float, edge_a: wp.vec3, edge_b: wp.vec3, max_iter: int
):
    # find point on edge closest to cylinder, return its barycentric edge coordinate
    # Golden-section search
    a = float(0.0)
    b = float(1.0)
    h = b - a
    invphi = 0.61803398875  # 1 / phi
    invphi2 = 0.38196601125  # 1 / phi^2
    c = a + invphi2 * h
    d = a + invphi * h
    query = (1.0 - c) * edge_a + c * edge_b
    yc = cylinder_sdf(radius, half_height, query)
    query = (1.0 - d) * edge_a + d * edge_b
    yd = cylinder_sdf(radius, half_height, query)

    for _k in range(max_iter):
        if yc < yd:  # yc > yd to find the maximum
            b = d
            d = c
            yd = yc
            h = invphi * h
            c = a + invphi2 * h
            query = (1.0 - c) * edge_a + c * edge_b
            yc = cylinder_sdf(radius, half_height, query)
        else:
            a = c
            c = d
            yc = yd
            h = invphi * h
            d = a + invphi * h
            query = (1.0 - d) * edge_a + d * edge_b
            yd = cylinder_sdf(radius, half_height, query)

    if yc < yd:
        return 0.5 * (a + d)

    return 0.5 * (c + b)


@wp.func
def mesh_sdf(mesh: wp.uint64, point: wp.vec3, max_dist: float):
    face_index = int(0)
    face_u = float(0.0)
    face_v = float(0.0)
    sign = float(0.0)
    res = wp.mesh_query_point_sign_normal(mesh, point, max_dist, sign, face_index, face_u, face_v)

    if res:
        closest = wp.mesh_eval_position(mesh, face_index, face_u, face_v)
        return wp.length(point - closest) * sign
    return max_dist


@wp.func
def closest_point_mesh(mesh: wp.uint64, point: wp.vec3, max_dist: float):
    face_index = int(0)
    face_u = float(0.0)
    face_v = float(0.0)
    sign = float(0.0)
    res = wp.mesh_query_point_sign_normal(mesh, point, max_dist, sign, face_index, face_u, face_v)

    if res:
        return wp.mesh_eval_position(mesh, face_index, face_u, face_v)
    # return arbitrary point from mesh
    return wp.mesh_eval_position(mesh, 0, 0.0, 0.0)


@wp.func
def closest_edge_coordinate_mesh(mesh: wp.uint64, edge_a: wp.vec3, edge_b: wp.vec3, max_iter: int, max_dist: float):
    # find point on edge closest to mesh, return its barycentric edge coordinate
    # Golden-section search
    a = float(0.0)
    b = float(1.0)
    h = b - a
    invphi = 0.61803398875  # 1 / phi
    invphi2 = 0.38196601125  # 1 / phi^2
    c = a + invphi2 * h
    d = a + invphi * h
    query = (1.0 - c) * edge_a + c * edge_b
    yc = mesh_sdf(mesh, query, max_dist)
    query = (1.0 - d) * edge_a + d * edge_b
    yd = mesh_sdf(mesh, query, max_dist)

    for _k in range(max_iter):
        if yc < yd:  # yc > yd to find the maximum
            b = d
            d = c
            yd = yc
            h = invphi * h
            c = a + invphi2 * h
            query = (1.0 - c) * edge_a + c * edge_b
            yc = mesh_sdf(mesh, query, max_dist)
        else:
            a = c
            c = d
            yc = yd
            h = invphi * h
            d = a + invphi * h
            query = (1.0 - d) * edge_a + d * edge_b
            yd = mesh_sdf(mesh, query, max_dist)

    if yc < yd:
        return 0.5 * (a + d)
    return 0.5 * (c + b)


@wp.func
def volume_grad(volume: wp.uint64, p: wp.vec3):
    eps = 0.05  # TODO make this a parameter
    q = wp.volume_world_to_index(volume, p)

    # compute gradient of the SDF using finite differences
    dx = wp.volume_sample_f(volume, q + wp.vec3(eps, 0.0, 0.0), wp.Volume.LINEAR) - wp.volume_sample_f(
        volume, q - wp.vec3(eps, 0.0, 0.0), wp.Volume.LINEAR
    )
    dy = wp.volume_sample_f(volume, q + wp.vec3(0.0, eps, 0.0), wp.Volume.LINEAR) - wp.volume_sample_f(
        volume, q - wp.vec3(0.0, eps, 0.0), wp.Volume.LINEAR
    )
    dz = wp.volume_sample_f(volume, q + wp.vec3(0.0, 0.0, eps), wp.Volume.LINEAR) - wp.volume_sample_f(
        volume, q - wp.vec3(0.0, 0.0, eps), wp.Volume.LINEAR
    )

    return wp.normalize(wp.vec3(dx, dy, dz))


@wp.func
def counter_increment(counter: wp.array(dtype=int), counter_index: int, tids: wp.array(dtype=int), tid: int):
    # increment counter, remember which thread received which counter value
    count = wp.atomic_add(counter, counter_index, 1)
    tids[tid] = count
    return count


@wp.func_replay(counter_increment)
def replay_counter_increment(counter: wp.array(dtype=int), counter_index: int, tids: wp.array(dtype=int), tid: int):
    return tids[tid]


@wp.func
def limited_counter_increment(
    counter: wp.array(dtype=int), counter_index: int, tids: wp.array(dtype=int), tid: int, index_limit: int
):
    # increment counter but only if it is smaller than index_limit, remember which thread received which counter value
    count = wp.atomic_add(counter, counter_index, 1)
    if count < index_limit or index_limit < 0:
        tids[tid] = count
        return count
    tids[tid] = -1
    return -1


@wp.func_replay(limited_counter_increment)
def replay_limited_counter_increment(
    counter: wp.array(dtype=int), counter_index: int, tids: wp.array(dtype=int), tid: int, index_limit: int
):
    return tids[tid]


@wp.kernel
def create_soft_contacts(
    particle_q: wp.array(dtype=wp.vec3),
    particle_radius: wp.array(dtype=float),
    particle_flags: wp.array(dtype=wp.int32),
    particle_group: wp.array(dtype=int),  # Environment groups for particles
    body_q: wp.array(dtype=wp.transform),
    shape_transform: wp.array(dtype=wp.transform),
    shape_body: wp.array(dtype=int),
    shape_type: wp.array(dtype=int),
    shape_scale: wp.array(dtype=wp.vec3),
    shape_source_ptr: wp.array(dtype=wp.uint64),
    shape_group: wp.array(dtype=int),  # Environment groups for shapes
    margin: float,
    soft_contact_max: int,
    shape_count: int,
    shape_flags: wp.array(dtype=wp.int32),
    # outputs
    soft_contact_count: wp.array(dtype=int),
    soft_contact_particle: wp.array(dtype=int),
    soft_contact_shape: wp.array(dtype=int),
    soft_contact_body_pos: wp.array(dtype=wp.vec3),
    soft_contact_body_vel: wp.array(dtype=wp.vec3),
    soft_contact_normal: wp.array(dtype=wp.vec3),
    soft_contact_tids: wp.array(dtype=int),
):
    tid = wp.tid()
    particle_index, shape_index = tid // shape_count, tid % shape_count
    if (particle_flags[particle_index] & ParticleFlags.ACTIVE) == 0:
        return
    if (shape_flags[shape_index] & ShapeFlags.COLLIDE_PARTICLES) == 0:
        return

    # Check environment groups
    particle_env = particle_group[particle_index]
    shape_env = shape_group[shape_index]

    # Skip collision between different environments (unless one is global)
    if particle_env != -1 and shape_env != -1 and particle_env != shape_env:
        return

    rigid_index = shape_body[shape_index]

    px = particle_q[particle_index]
    radius = particle_radius[particle_index]

    X_wb = wp.transform_identity()
    if rigid_index >= 0:
        X_wb = body_q[rigid_index]

    X_bs = shape_transform[shape_index]

    X_ws = wp.transform_multiply(X_wb, X_bs)
    X_sw = wp.transform_inverse(X_ws)

    # transform particle position to shape local space
    x_local = wp.transform_point(X_sw, px)

    # geo description
    geo_type = shape_type[shape_index]
    geo_scale = shape_scale[shape_index]

    # evaluate shape sdf
    d = 1.0e6
    n = wp.vec3()
    v = wp.vec3()

    if geo_type == GeoType.SPHERE:
        d = sphere_sdf(wp.vec3(), geo_scale[0], x_local)
        n = sphere_sdf_grad(wp.vec3(), geo_scale[0], x_local)

    if geo_type == GeoType.BOX:
        d = box_sdf(geo_scale, x_local)
        n = box_sdf_grad(geo_scale, x_local)

    if geo_type == GeoType.CAPSULE:
        d = capsule_sdf(geo_scale[0], geo_scale[1], x_local)
        n = capsule_sdf_grad(geo_scale[0], geo_scale[1], x_local)

    if geo_type == GeoType.CYLINDER:
        d = cylinder_sdf(geo_scale[0], geo_scale[1], x_local)
        n = cylinder_sdf_grad(geo_scale[0], geo_scale[1], x_local)

    if geo_type == GeoType.CONE:
        d = cone_sdf(geo_scale[0], geo_scale[1], x_local)
        n = cone_sdf_grad(geo_scale[0], geo_scale[1], x_local)

    if geo_type == GeoType.MESH:
        mesh = shape_source_ptr[shape_index]

        face_index = int(0)
        face_u = float(0.0)
        face_v = float(0.0)
        sign = float(0.0)

        min_scale = wp.min(geo_scale)
        if wp.mesh_query_point_sign_normal(
            mesh, wp.cw_div(x_local, geo_scale), margin + radius / min_scale, sign, face_index, face_u, face_v
        ):
            shape_p = wp.mesh_eval_position(mesh, face_index, face_u, face_v)
            shape_v = wp.mesh_eval_velocity(mesh, face_index, face_u, face_v)

            shape_p = wp.cw_mul(shape_p, geo_scale)
            shape_v = wp.cw_mul(shape_v, geo_scale)

            delta = x_local - shape_p

            d = wp.length(delta) * sign
            n = wp.normalize(delta) * sign
            v = shape_v

    if geo_type == GeoType.SDF:
        volume = shape_source_ptr[shape_index]
        xpred_local = wp.volume_world_to_index(volume, wp.cw_div(x_local, geo_scale))
        nn = wp.vec3(0.0, 0.0, 0.0)
        d = wp.volume_sample_grad_f(volume, xpred_local, wp.Volume.LINEAR, nn)
        n = wp.normalize(nn)

    if geo_type == GeoType.PLANE:
        d = plane_sdf(geo_scale[0], geo_scale[1], x_local)
        n = wp.vec3(0.0, 0.0, 1.0)

    if d < margin + radius:
        index = counter_increment(soft_contact_count, 0, soft_contact_tids, tid)

        if index < soft_contact_max:
            # compute contact point in body local space
            body_pos = wp.transform_point(X_bs, x_local - n * d)
            body_vel = wp.transform_vector(X_bs, v)

            world_normal = wp.transform_vector(X_ws, n)

            soft_contact_shape[index] = shape_index
            soft_contact_body_pos[index] = body_pos
            soft_contact_body_vel[index] = body_vel
            soft_contact_particle[index] = particle_index
            soft_contact_normal[index] = world_normal


# region Rigid body collision detection


# NOTE: Kernel is in a unique module to speed up cold-start ModelBuilder.finalize() time
@wp.kernel(enable_backward=False, module="unique")
def count_contact_points(
    contact_pairs: wp.array(dtype=wp.vec2i),
    shape_type: wp.array(dtype=int),
    shape_scale: wp.array(dtype=wp.vec3),
    shape_source_ptr: wp.array(dtype=wp.uint64),
    # outputs
    contact_count: wp.array(dtype=int),
):
    tid = wp.tid()

    shape_ab = contact_pairs[tid]
    shape_a = shape_ab[0]
    shape_b = shape_ab[1]

    # Normalize the pair so A is the lower-typed side (or ground plane sentinel)
    if shape_b == -1:
        # ground plane sentinel paired with original A
        type_a = GeoType.PLANE
        shape_a = -1
        type_b = shape_type[shape_ab[0]]
        shape_b = shape_ab[0]
    else:
        type_a = shape_type[shape_a]
        type_b = shape_type[shape_b]
        # unique ordering of shape pairs (swap when types are equal or A > B)
        if not (type_a) < (type_b):
            tmp_shape = shape_a
            shape_a = shape_b
            shape_b = tmp_shape
            tmp_type = type_a
            type_a = type_b
            type_b = tmp_type

    # determine how many contact points need to be evaluated
    num_contacts = 0

    # PLANE against all other types (ordered by GeoType index)
    if type_a == GeoType.PLANE and type_b == GeoType.PLANE:
        return  # no plane-plane contacts

    # SPHERE against all other types (always 1 contact)
    elif type_a == GeoType.SPHERE or type_b == GeoType.SPHERE:
        num_contacts = 1

    elif type_a == GeoType.CAPSULE and type_b == GeoType.BOX:
        num_contacts = 8

    elif type_a == GeoType.CYLINDER and type_b == GeoType.BOX:
        num_contacts = 8

    # CAPSULE against all other types
    elif type_a == GeoType.PLANE and type_b == GeoType.CAPSULE:
        if shape_a < 0:  # infinite plane
            num_contacts = 2  # vertex-based collision for infinite plane
        else:
            if shape_scale[shape_a][0] == 0.0 and shape_scale[shape_a][1] == 0.0:
                num_contacts = 2  # vertex-based collision for infinite plane
            else:
                num_contacts = 2 + 4  # vertex-based collision + plane edges
    elif type_a == GeoType.PLANE and type_b == GeoType.CYLINDER:
        # infinite plane: support max primitive contacts (2 caps + 2 side) = 4
        num_contacts = 4
    elif type_a == GeoType.CAPSULE and type_b == GeoType.MESH:
        num_contacts_a = 2
        mesh_b = wp.mesh_get(shape_source_ptr[shape_b])
        num_contacts_b = mesh_b.points.shape[0]
        num_contacts = num_contacts_a + num_contacts_b
    elif type_a == GeoType.CAPSULE or type_b == GeoType.CAPSULE:
        num_contacts = 2

    # BOX against all other types
    elif type_a == GeoType.BOX and type_b == GeoType.BOX:
        num_contacts = 24
    elif type_a == GeoType.BOX and type_b == GeoType.MESH:
        num_contacts_a = 8
        mesh_b = wp.mesh_get(shape_source_ptr[shape_b])
        num_contacts_b = mesh_b.points.shape[0]
        num_contacts = num_contacts_a + num_contacts_b
    elif type_a == GeoType.PLANE and type_b == GeoType.BOX:
        if shape_a < 0:  # infinite plane
            num_contacts = 8  # vertex-based collision
        else:
            if shape_scale[shape_a][0] == 0.0 and shape_scale[shape_a][1] == 0.0:
                num_contacts = 8  # vertex-based collision
            else:
                num_contacts = 8 + 4  # vertex-based collision + plane edges

    elif type_a == GeoType.BOX or type_b == GeoType.BOX:
        num_contacts = 8

    elif (type_a == GeoType.PLANE or type_a == GeoType.ELLIPSOID) and type_b == GeoType.MESH:
        mesh_b = wp.mesh_get(shape_source_ptr[shape_b])
        num_contacts_a = mesh_b.points.shape[0]
        num_contacts = num_contacts_a

    elif (type_a == GeoType.MESH) and type_b == GeoType.CONE:
        mesh_a = wp.mesh_get(shape_source_ptr[shape_a])
        num_contacts_a = mesh_a.points.shape[0]
        num_contacts = num_contacts_a

    # MESH against all other types
    elif type_a == GeoType.MESH:
        mesh_a = wp.mesh_get(shape_source_ptr[shape_a])
        num_contacts_a = mesh_a.points.shape[0]
        if type_b == GeoType.MESH:
            mesh_b = wp.mesh_get(shape_source_ptr[shape_b])
            num_contacts_b = mesh_b.points.shape[0]
            num_contacts = num_contacts_a + num_contacts_b
        else:
            num_contacts = num_contacts_a

    wp.atomic_add(contact_count, 0, num_contacts)


@wp.func
def allocate_contact_points(
    num_contacts: int,
    actual_shape_a: int,
    actual_shape_b: int,
    pair_index_ab: int,
    pair_index_ba: int,
    rigid_contact_max: int,
    contact_count: wp.array(dtype=int),
    contact_shape0: wp.array(dtype=int),
    contact_shape1: wp.array(dtype=int),
    contact_point_id: wp.array(dtype=int),
    contact_point_limit: wp.array(dtype=int),
) -> bool:
    """
    Allocate contact points for a collision pair.

    Args:
        num_contacts: Number of contacts to allocate
        actual_shape_a: First shape index
        actual_shape_b: Second shape index
        pair_index_ab: Pair index for shape A to B
        pair_index_ba: Pair index for shape B to A
        rigid_contact_max: Maximum number of rigid contacts allowed
        contact_count: Array to track total contact count
        contact_shape0: Array to store first shape indices
        contact_shape1: Array to store second shape indices
        contact_point_id: Array to store contact point IDs
        contact_point_limit: Array to store contact limits per pair

    Returns:
        bool: True if allocation succeeded, False if limit exceeded
    """
    if num_contacts > 0:
        index = wp.atomic_add(contact_count, 0, num_contacts)
        if index + num_contacts - 1 >= rigid_contact_max:
            print("Number of rigid contacts exceeded limit. Increase Model.rigid_contact_max.")
            return False

        # allocate contact points
        for i in range(num_contacts):
            cp_index = index + i
            contact_shape0[cp_index] = actual_shape_a
            contact_shape1[cp_index] = actual_shape_b
            contact_point_id[cp_index] = i

        if contact_point_limit:
            if pair_index_ab < contact_point_limit.shape[0]:
                contact_point_limit[pair_index_ab] = num_contacts
            if pair_index_ba < contact_point_limit.shape[0]:
                contact_point_limit[pair_index_ba] = 0

    return True


@wp.kernel(enable_backward=False)
def broadphase_collision_pairs(
    body_q: wp.array(dtype=wp.transform),
    shape_transform: wp.array(dtype=wp.transform),
    shape_body: wp.array(dtype=int),
    shape_type: wp.array(dtype=int),
    shape_scale: wp.array(dtype=wp.vec3),
    shape_source_ptr: wp.array(dtype=wp.uint64),
    shape_pairs_filtered: wp.array(dtype=wp.vec2i),
    shape_radius: wp.array(dtype=float),
    num_shapes: int,
    rigid_contact_max: int,
    rigid_contact_margin: float,
    mesh_contact_max: int,
    iterate_mesh_vertices: bool,
    # outputs
    contact_count: wp.array(dtype=int),
    contact_shape0: wp.array(dtype=int),
    contact_shape1: wp.array(dtype=int),
    contact_point_id: wp.array(dtype=int),
    contact_point_limit: wp.array(dtype=int),
):
    tid = wp.tid()
    shape_ab = shape_pairs_filtered[tid]
    shape_a = shape_ab[0]
    shape_b = shape_ab[1]

    rigid_a = shape_body[shape_a]
    if rigid_a == -1:
        X_ws_a = shape_transform[shape_a]
    else:
        X_ws_a = wp.transform_multiply(body_q[rigid_a], shape_transform[shape_a])
    rigid_b = shape_body[shape_b]
    if rigid_b == -1:
        X_ws_b = shape_transform[shape_b]
    else:
        X_ws_b = wp.transform_multiply(body_q[rigid_b], shape_transform[shape_b])

    type_a = shape_type[shape_a]
    type_b = shape_type[shape_b]
    # unique ordering of shape pairs (swap when types are equal or A > B)
    if not (type_a) < (type_b):
        tmp_shape = shape_a
        shape_a = shape_b
        shape_b = tmp_shape
        tmp_type = type_a
        type_a = type_b
        type_b = tmp_type
        tmp_X = X_ws_a
        X_ws_a = X_ws_b
        X_ws_b = tmp_X

    p_a = wp.transform_get_translation(X_ws_a)
    if type_a == GeoType.PLANE and type_b == GeoType.PLANE:
        return
    if type_a == GeoType.PLANE:
        query_b = wp.transform_point(wp.transform_inverse(X_ws_b), p_a)
        scale = shape_scale[shape_b]
        closest = closest_point_plane(scale[0], scale[1], query_b)
        d = wp.length(query_b - closest)
        r_a = shape_radius[shape_a]
        if d > r_a + rigid_contact_margin:
            return
    else:
        p_b = wp.transform_get_translation(X_ws_b)
        d = wp.length(p_a - p_b) * 0.5 - 0.1
        r_a = shape_radius[shape_a]
        r_b = shape_radius[shape_b]
        if d > r_a + r_b + rigid_contact_margin:
            return

    pair_index_ab = shape_a * num_shapes + shape_b
    pair_index_ba = shape_b * num_shapes + shape_a

    # determine how many contact points need to be evaluated
    num_contacts = 0
    if type_a == GeoType.SPHERE or type_b == GeoType.SPHERE:
        num_contacts = 1
    # elif actual_type_a == GeoType.CAPSULE:
    #    if actual_type_b == GeoType.PLANE:
    elif type_a == GeoType.PLANE and type_b == GeoType.CAPSULE:
        if shape_scale[shape_a][0] == 0.0 and shape_scale[shape_a][1] == 0.0:
            num_contacts = 2  # vertex-based collision for infinite plane
        else:
            num_contacts = 2 + 4  # vertex-based collision + plane edges
    elif type_a == GeoType.PLANE and type_b == GeoType.CYLINDER:
        # infinite plane: support max primitive contacts (2 caps + 2 side) = 4
        num_contacts = 4

    elif type_a == GeoType.CAPSULE and type_b == GeoType.MESH:
        num_contacts_a = 2
        mesh_b = wp.mesh_get(shape_source_ptr[shape_b])
        if iterate_mesh_vertices:
            num_contacts_b = mesh_b.points.shape[0]
        else:
            num_contacts_b = 0
        num_contacts = num_contacts_a + num_contacts_b
        index = wp.atomic_add(contact_count, 0, num_contacts)
        if index + num_contacts - 1 >= rigid_contact_max:
            print("Number of rigid contacts exceeded limit. Increase Model.rigid_contact_max.")
            return
        # allocate contact points from capsule A against mesh B
        for i in range(num_contacts_a):
            contact_shape0[index + i] = shape_a
            contact_shape1[index + i] = shape_b
            contact_point_id[index + i] = i
        # allocate contact points from mesh B against capsule A
        for i in range(num_contacts_b):
            contact_shape0[index + num_contacts_a + i] = shape_b
            contact_shape1[index + num_contacts_a + i] = shape_a
            contact_point_id[index + num_contacts_a + i] = i
        if mesh_contact_max > 0 and contact_point_limit and pair_index_ba < contact_point_limit.shape[0]:
            num_contacts_b = wp.min(mesh_contact_max, num_contacts_b)
            contact_point_limit[pair_index_ba] = num_contacts_b
        return

    elif type_a == GeoType.CAPSULE or type_b == GeoType.CAPSULE:
        num_contacts = 2
    elif type_a == GeoType.BOX and type_b == GeoType.BOX:
        index = wp.atomic_add(contact_count, 0, 24)
        if index + 23 >= rigid_contact_max:
            print("Number of rigid contacts exceeded limit. Increase Model.rigid_contact_max.")
            return
        # allocate contact points from box A against B
        for i in range(12):  # 12 edges
            contact_shape0[index + i] = shape_a
            contact_shape1[index + i] = shape_b
            contact_point_id[index + i] = i
        # allocate contact points from box B against A
        for i in range(12):
            contact_shape0[index + 12 + i] = shape_b
            contact_shape1[index + 12 + i] = shape_a
            contact_point_id[index + 12 + i] = i
        return

    elif type_a == GeoType.BOX and type_b == GeoType.MESH:
        num_contacts_a = 8
        mesh_b = wp.mesh_get(shape_source_ptr[shape_b])
        if iterate_mesh_vertices:
            num_contacts_b = mesh_b.points.shape[0]
        else:
            num_contacts_b = 0
        num_contacts = num_contacts_a + num_contacts_b
        index = wp.atomic_add(contact_count, 0, num_contacts)
        if index + num_contacts - 1 >= rigid_contact_max:
            print("Number of rigid contacts exceeded limit. Increase Model.rigid_contact_max.")
            return
        # allocate contact points from box A against mesh B
        for i in range(num_contacts_a):
            contact_shape0[index + i] = shape_a
            contact_shape1[index + i] = shape_b
            contact_point_id[index + i] = i
        # allocate contact points from mesh B against box A
        for i in range(num_contacts_b):
            contact_shape0[index + num_contacts_a + i] = shape_b
            contact_shape1[index + num_contacts_a + i] = shape_a
            contact_point_id[index + num_contacts_a + i] = i

        if mesh_contact_max > 0 and contact_point_limit and pair_index_ba < contact_point_limit.shape[0]:
            num_contacts_b = wp.min(mesh_contact_max, num_contacts_b)
            contact_point_limit[pair_index_ba] = num_contacts_b
        return

    elif type_a == GeoType.PLANE and type_b == GeoType.BOX:
        # elif actual_type_b == GeoType.PLANE:
        if shape_scale[shape_a][0] == 0.0 and shape_scale[shape_a][1] == 0.0:
            num_contacts = 8  # vertex-based collision
        else:
            num_contacts = 8 + 4  # vertex-based collision + plane edges

    elif type_a == GeoType.BOX or type_b == GeoType.BOX:
        num_contacts = 8

    elif type_b == GeoType.MESH and type_a != GeoType.PLANE:
        if wp.static(wp.config.verbose):
            print("broadphase_collision_pairs: unsupported geometry type for mesh collision")
        return
    elif type_a == GeoType.MESH and type_b == GeoType.MESH:
        mesh_a = wp.mesh_get(shape_source_ptr[shape_a])
        num_contacts_a = mesh_a.points.shape[0]
        num_contacts_b = 0

        mesh_b = wp.mesh_get(shape_source_ptr[shape_b])
        num_contacts_b = mesh_b.points.shape[0]

        num_contacts = num_contacts_a + num_contacts_b
        if num_contacts > 0:
            index = wp.atomic_add(contact_count, 0, num_contacts)
            if index + num_contacts - 1 >= rigid_contact_max:
                print("Mesh contact: Number of rigid contacts exceeded limit. Increase Model.rigid_contact_max.")
                return
            # allocate contact points from mesh A against B
            for i in range(num_contacts_a):
                contact_shape0[index + i] = shape_a
                contact_shape1[index + i] = shape_b
                contact_point_id[index + i] = i
            # allocate contact points from mesh B against A
            for i in range(num_contacts_b):
                contact_shape0[index + num_contacts_a + i] = shape_b
                contact_shape1[index + num_contacts_a + i] = shape_a
                contact_point_id[index + num_contacts_a + i] = i

            if mesh_contact_max > 0 and contact_point_limit:
                num_contacts_a = wp.min(mesh_contact_max, num_contacts_a)
                num_contacts_b = wp.min(mesh_contact_max, num_contacts_b)
                if pair_index_ab < contact_point_limit.shape[0]:
                    contact_point_limit[pair_index_ab] = num_contacts_a
                if pair_index_ba < contact_point_limit.shape[0]:
                    contact_point_limit[pair_index_ba] = num_contacts_b
        return

    elif type_a == GeoType.MESH or type_b == GeoType.MESH:
        if type_a == GeoType.MESH:
            mesh_a = wp.mesh_get(shape_source_ptr[shape_a])
        else:
            mesh_a = wp.mesh_get(shape_source_ptr[shape_b])
        num_contacts_a = mesh_a.points.shape[0]
        num_contacts_b = 0

        num_contacts = num_contacts_a + num_contacts_b
        if num_contacts > 0:
            index = wp.atomic_add(contact_count, 0, num_contacts)
            if index + num_contacts - 1 >= rigid_contact_max:
                print("Mesh contact: Number of rigid contacts exceeded limit. Increase Model.rigid_contact_max.")
                return
            # allocate contact points from mesh A against B
            for i in range(num_contacts_a):
                contact_shape0[index + i] = shape_a
                contact_shape1[index + i] = shape_b
                contact_point_id[index + i] = i
            # allocate contact points from mesh B against A
            for i in range(num_contacts_b):
                contact_shape0[index + num_contacts_a + i] = shape_b
                contact_shape1[index + num_contacts_a + i] = shape_a
                contact_point_id[index + num_contacts_a + i] = i

            if mesh_contact_max > 0 and contact_point_limit:
                num_contacts_a = wp.min(mesh_contact_max, num_contacts_a)
                num_contacts_b = wp.min(mesh_contact_max, num_contacts_b)
                if pair_index_ab < contact_point_limit.shape[0]:
                    contact_point_limit[pair_index_ab] = num_contacts_a
                if pair_index_ba < contact_point_limit.shape[0]:
                    contact_point_limit[pair_index_ba] = num_contacts_b
        return

    elif type_a == GeoType.PLANE and type_b == GeoType.PLANE:
        return  # no plane-plane contacts
    else:
        if wp.static(wp.config.verbose):
            wp.printf("broadphase_collision_pairs: unsupported geometry type %i and %i\n", type_a, type_b)

    # Allocate contact points using reusable method
    success = allocate_contact_points(
        num_contacts,
        shape_a,
        shape_b,
        pair_index_ab,
        pair_index_ba,
        rigid_contact_max,
        contact_count,
        contact_shape0,
        contact_shape1,
        contact_point_id,
        contact_point_limit,
    )
    if not success:
        return


@wp.struct
class GeoData:
    """
    Struct to bundle geometry-related data for collision detection.

    This struct contains all the geometric properties and transforms
    needed for a single shape in collision detection algorithms.
    """

    shape_index: int
    rigid_body_index: int
    geo_type: int
    geo_scale: wp.vec3
    min_scale: float
    thickness: float
    radius_eff: float
    X_wb: wp.transform  # world-to-body transform
    X_bs: wp.transform  # body-to-shape transform
    X_ws: wp.transform  # world-to-shape transform
    X_sw: wp.transform  # shape-to-world transform (inverse)
    X_bw: wp.transform  # body-to-world transform (inverse)


@wp.func
def create_geo_data(
    shape_index: int,
    body_q: wp.array(dtype=wp.transform),
    shape_transform: wp.array(dtype=wp.transform),
    shape_body: wp.array(dtype=int),
    shape_type: wp.array(dtype=int),
    shape_scale: wp.array(dtype=wp.vec3),
    shape_thickness: wp.array(dtype=float),
) -> GeoData:
    """
    Create a GeoData struct from shape arrays.

    Args:
        shape_index: Index of the shape
        body_q: Array of body transforms
        shape_transform: Array of shape transforms
        shape_body: Array mapping shapes to bodies
        shape_type: Array of shape types
        shape_scale: Array of shape scales
        shape_thickness: Array of shape thicknesses

    Returns:
        GeoData: Initialized geometry data struct
    """
    geo_data = GeoData()

    geo_data.shape_index = shape_index
    geo_data.rigid_body_index = shape_body[shape_index]

    # Set up transforms
    geo_data.X_wb = wp.transform_identity()
    if geo_data.rigid_body_index >= 0:
        geo_data.X_wb = body_q[geo_data.rigid_body_index]

    geo_data.X_bs = shape_transform[shape_index]
    geo_data.X_ws = wp.transform_multiply(geo_data.X_wb, geo_data.X_bs)
    geo_data.X_sw = wp.transform_inverse(geo_data.X_ws)
    geo_data.X_bw = wp.transform_inverse(geo_data.X_wb)

    # Set geometry properties
    geo_data.geo_type = shape_type[shape_index]
    geo_data.geo_scale = shape_scale[shape_index]
    geo_data.min_scale = wp.min(geo_data.geo_scale)
    geo_data.thickness = shape_thickness[shape_index]

    # Determine effective radius
    geo_data.radius_eff = float(0.0)
    if (
        geo_data.geo_type == GeoType.SPHERE
        or geo_data.geo_type == GeoType.CAPSULE
        # or geo_data.geo_type == GeoType.CYLINDER # Cylinder does not have an effective radius - it can't be represented as a minkowski sum between some geometry and a sphere
        or geo_data.geo_type == GeoType.CONE
    ):
        geo_data.radius_eff = geo_data.geo_scale[0]

    return geo_data


@wp.func
def capsule_plane_collision(
    geo_a: GeoData,
    geo_b: GeoData,
    point_id: int,
    edge_sdf_iter: int,
):
    """
    Handle collision between a capsule (geo_a) and a plane (geo_b).

    Returns:
        tuple: (p_a_world, p_b_world, normal, distance)
    """
    plane_width = geo_b.geo_scale[0]
    plane_length = geo_b.geo_scale[1]

    if point_id < 2:
        # vertex-based collision
        half_height_a = geo_a.geo_scale[1]
        side = float(point_id) * 2.0 - 1.0
        p_a_world = wp.transform_point(geo_a.X_ws, wp.vec3(0.0, 0.0, side * half_height_a))
        query_b = wp.transform_point(geo_b.X_sw, p_a_world)
        p_b_body = closest_point_plane(geo_b.geo_scale[0], geo_b.geo_scale[1], query_b)
        p_b_world = wp.transform_point(geo_b.X_ws, p_b_body)
        diff = p_a_world - p_b_world
        if geo_b.geo_scale[0] > 0.0 and geo_b.geo_scale[1] > 0.0:
            normal = wp.normalize(diff)
        else:
            normal = wp.transform_vector(geo_b.X_ws, wp.vec3(0.0, 0.0, 1.0))
        distance = wp.dot(diff, normal)
    else:
        # contact between capsule A and edges of finite plane B
        edge = get_plane_edge(point_id - 2, plane_width, plane_length)
        edge0_world = wp.transform_point(geo_b.X_ws, wp.spatial_top(edge))
        edge1_world = wp.transform_point(geo_b.X_ws, wp.spatial_bottom(edge))
        edge0_a = wp.transform_point(geo_a.X_sw, edge0_world)
        edge1_a = wp.transform_point(geo_a.X_sw, edge1_world)
        max_iter = edge_sdf_iter
        u = closest_edge_coordinate_capsule(geo_a.geo_scale[0], geo_a.geo_scale[1], edge0_a, edge1_a, max_iter)
        p_b_world = (1.0 - u) * edge0_world + u * edge1_world

        # find closest point + contact normal on capsule A
        half_height_a = geo_a.geo_scale[1]
        p0_a_world = wp.transform_point(geo_a.X_ws, wp.vec3(0.0, 0.0, half_height_a))
        p1_a_world = wp.transform_point(geo_a.X_ws, wp.vec3(0.0, 0.0, -half_height_a))
        p_a_world = closest_point_line_segment(p0_a_world, p1_a_world, p_b_world)
        diff = p_a_world - p_b_world
        normal = wp.transform_vector(geo_b.X_ws, wp.vec3(0.0, 0.0, 1.0))
        # normal = wp.normalize(diff)
        distance = wp.dot(diff, normal)

    return p_a_world, p_b_world, normal, distance


@wp.func
def cylinder_plane_collision(
    geo_a: GeoData,
    geo_b: GeoData,
    point_id: int,
    edge_sdf_iter: int,
):
    """
    Handle collision between a cylinder (geo_a) and an infinite plane (geo_b).

    Returns:
        tuple: (p_a_world, p_b_world, normal, distance)
    """
    # World-space plane
    plane_normal_world = wp.transform_vector(geo_b.X_ws, wp.vec3(0.0, 0.0, 1.0))
    plane_pos_world = wp.transform_point(geo_b.X_ws, wp.vec3(0.0, 0.0, 0.0))

    # World-space cylinder params
    cylinder_center_world = wp.transform_point(geo_a.X_ws, wp.vec3(0.0, 0.0, 0.0))
    cylinder_axis_world = wp.normalize(wp.transform_vector(geo_a.X_ws, wp.vec3(0.0, 0.0, 1.0)))
    cylinder_radius = geo_a.geo_scale[0]
    cylinder_half_height = geo_a.geo_scale[1]

    # Use primitive helper (in world space)
    dist_vec, pos_mat, n_world = primitive.collide_plane_cylinder(
        plane_normal_world,
        plane_pos_world,
        cylinder_center_world,
        cylinder_axis_world,
        cylinder_radius,
        cylinder_half_height,
    )

    # Support up to the primitive's 4 contacts (2 caps + 2 side points)
    idx = wp.min(int(point_id), 3)
    distance = dist_vec[idx]
    mid_pos = pos_mat[idx]
    normal = n_world

    # Split midpoint into shape-plane endpoints
    p_a_world = mid_pos + 0.5 * normal * distance
    p_b_world = mid_pos - 0.5 * normal * distance

    return p_a_world, p_b_world, normal, distance


@wp.func
def mesh_box_collision(
    geo_a: GeoData,
    geo_b: GeoData,
    point_id: int,
    shape_source_ptr: wp.array(dtype=wp.uint64),
    shape_a: int,
):
    """
    Handle collision between a mesh (geo_a) and a box (geo_b).

    Returns:
        tuple: (p_a_world, p_b_world, normal, distance)
    """
    # vertex-based contact
    mesh = wp.mesh_get(shape_source_ptr[shape_a])
    body_a_pos = wp.cw_mul(mesh.points[point_id], geo_a.geo_scale)
    p_a_world = wp.transform_point(geo_a.X_ws, body_a_pos)
    # find closest point + contact normal on box B
    query_b = wp.transform_point(geo_b.X_sw, p_a_world)
    p_b_body = closest_point_box(geo_b.geo_scale, query_b)
    p_b_world = wp.transform_point(geo_b.X_ws, p_b_body)
    diff = p_a_world - p_b_world
    # this is more reliable in practice than using the SDF gradient
    normal = wp.normalize(diff)
    if box_sdf(geo_b.geo_scale, query_b) < 0.0:
        normal = -normal
    distance = wp.dot(diff, normal)

    return p_a_world, p_b_world, normal, distance


@wp.func
def mesh_mesh_collision(
    geo_a: GeoData,
    geo_b: GeoData,
    point_id: int,
    shape_source_ptr: wp.array(dtype=wp.uint64),
    shape_a: int,
    shape_b: int,
    rigid_contact_margin: float,
    thickness: float,
):
    """
    Handle collision between two meshes (geo_a and geo_b).

    Returns:
        tuple: (p_a_world, p_b_world, normal, distance, valid)
        where valid indicates if a valid collision was found
    """
    # vertex-based contact
    mesh = wp.mesh_get(shape_source_ptr[shape_a])
    mesh_b = shape_source_ptr[shape_b]

    body_a_pos = wp.cw_mul(mesh.points[point_id], geo_a.geo_scale)
    p_a_world = wp.transform_point(geo_a.X_ws, body_a_pos)
    query_b_local = wp.transform_point(geo_b.X_sw, p_a_world)

    face_index = int(0)
    face_u = float(0.0)
    face_v = float(0.0)
    sign = float(0.0)
    min_scale = min(geo_a.min_scale, geo_b.min_scale)
    max_dist = (rigid_contact_margin + thickness) / min_scale

    res = wp.mesh_query_point_sign_normal(
        mesh_b, wp.cw_div(query_b_local, geo_b.geo_scale), max_dist, sign, face_index, face_u, face_v
    )

    if res:
        shape_p = wp.mesh_eval_position(mesh_b, face_index, face_u, face_v)
        shape_p = wp.cw_mul(shape_p, geo_b.geo_scale)
        p_b_world = wp.transform_point(geo_b.X_ws, shape_p)
        # contact direction vector in world frame
        diff_b = p_a_world - p_b_world
        normal = wp.normalize(diff_b) * sign
        distance = wp.dot(diff_b, normal)
        valid = True
    else:
        # Return dummy values when no collision found
        p_b_world = wp.vec3(0.0, 0.0, 0.0)
        normal = wp.vec3(0.0, 0.0, 1.0)
        distance = 1.0e6
        valid = False

    return p_a_world, p_b_world, normal, distance, valid


@wp.func
def mesh_plane_collision(
    geo_a: GeoData,
    geo_b: GeoData,
    point_id: int,
    shape_source_ptr: wp.array(dtype=wp.uint64),
    shape_a: int,
    rigid_contact_margin: float,
):
    """
    Handle collision between a mesh (geo_a) and a plane (geo_b).

    Returns:
        tuple: (p_a_world, p_b_world, normal, distance, valid)
        where valid indicates if a valid collision was found
    """
    # vertex-based contact
    mesh = wp.mesh_get(shape_source_ptr[shape_a])
    body_a_pos = wp.cw_mul(mesh.points[point_id], geo_a.geo_scale)
    p_a_world = wp.transform_point(geo_a.X_ws, body_a_pos)
    query_b = wp.transform_point(geo_b.X_sw, p_a_world)
    p_b_body = closest_point_plane(geo_b.geo_scale[0], geo_b.geo_scale[1], query_b)
    p_b_world = wp.transform_point(geo_b.X_ws, p_b_body)
    diff = p_a_world - p_b_world

    # if the plane is infinite or the point is within the plane we fix the normal to prevent intersections
    if (geo_b.geo_scale[0] == 0.0 and geo_b.geo_scale[1] == 0.0) or (
        wp.abs(query_b[0]) < geo_b.geo_scale[0] and wp.abs(query_b[1]) < geo_b.geo_scale[1]
    ):
        normal = wp.transform_vector(geo_b.X_ws, wp.vec3(0.0, 0.0, 1.0))
        distance = wp.dot(diff, normal)
        valid = True
    else:
        normal = wp.normalize(diff)
        distance = wp.dot(diff, normal)
        # ignore extreme penetrations (e.g. when mesh is below the plane)
        if distance < -rigid_contact_margin:
            valid = False
        else:
            valid = True

    return p_a_world, p_b_world, normal, distance, valid


@wp.func
def mesh_capsule_collision(
    geo_a: GeoData,
    geo_b: GeoData,
    point_id: int,
    shape_source_ptr: wp.array(dtype=wp.uint64),
    shape_a: int,
):
    """
    Handle collision between a mesh (geo_a) and a capsule (geo_b).

    Returns:
        tuple: (p_a_world, p_b_world, normal, distance)
    """
    # vertex-based contact
    mesh = wp.mesh_get(shape_source_ptr[shape_a])
    body_a_pos = wp.cw_mul(mesh.points[point_id], geo_a.geo_scale)
    p_a_world = wp.transform_point(geo_a.X_ws, body_a_pos)
    # find closest point + contact normal on capsule B
    half_height_b = geo_b.geo_scale[1]
    A_b = wp.transform_point(geo_b.X_ws, wp.vec3(0.0, 0.0, half_height_b))
    B_b = wp.transform_point(geo_b.X_ws, wp.vec3(0.0, 0.0, -half_height_b))
    p_b_world = closest_point_line_segment(A_b, B_b, p_a_world)
    diff = p_a_world - p_b_world
    # this is more reliable in practice than using the SDF gradient
    normal = wp.normalize(diff)
    distance = wp.dot(diff, normal)

    return p_a_world, p_b_world, normal, distance


@wp.func
def capsule_mesh_collision(
    geo_a: GeoData,
    geo_b: GeoData,
    point_id: int,
    shape_source_ptr: wp.array(dtype=wp.uint64),
    shape_b: int,
    rigid_contact_margin: float,
    thickness: float,
    edge_sdf_iter: int,
):
    """
    Handle collision between a capsule (geo_a) and a mesh (geo_b).

    Returns:
        tuple: (p_a_world, p_b_world, normal, distance, valid)
        where valid indicates if a valid collision was found
    """
    # find closest edge coordinate to mesh SDF B
    half_height_a = geo_a.geo_scale[1]
    # edge from capsule A
    # depending on point id, we query an edge from -h to 0 or 0 to h
    e0 = wp.vec3(0.0, 0.0, -half_height_a * float(point_id % 2))
    e1 = wp.vec3(0.0, 0.0, half_height_a * float((point_id + 1) % 2))
    edge0_world = wp.transform_point(geo_a.X_ws, e0)
    edge1_world = wp.transform_point(geo_a.X_ws, e1)
    edge0_b = wp.transform_point(geo_b.X_sw, edge0_world)
    edge1_b = wp.transform_point(geo_b.X_sw, edge1_world)
    max_iter = edge_sdf_iter
    max_dist = (rigid_contact_margin + thickness) / geo_b.min_scale
    mesh_b = shape_source_ptr[shape_b]
    u = closest_edge_coordinate_mesh(
        mesh_b, wp.cw_div(edge0_b, geo_b.geo_scale), wp.cw_div(edge1_b, geo_b.geo_scale), max_iter, max_dist
    )
    p_a_world = (1.0 - u) * edge0_world + u * edge1_world
    query_b_local = wp.transform_point(geo_b.X_sw, p_a_world)
    mesh_b = shape_source_ptr[shape_b]

    face_index = int(0)
    face_u = float(0.0)
    face_v = float(0.0)
    sign = float(0.0)
    res = wp.mesh_query_point_sign_normal(
        mesh_b, wp.cw_div(query_b_local, geo_b.geo_scale), max_dist, sign, face_index, face_u, face_v
    )
    if res:
        shape_p = wp.mesh_eval_position(mesh_b, face_index, face_u, face_v)
        shape_p = wp.cw_mul(shape_p, geo_b.geo_scale)
        p_b_world = wp.transform_point(geo_b.X_ws, shape_p)
        p_a_world = closest_point_line_segment(edge0_world, edge1_world, p_b_world)
        # contact direction vector in world frame
        diff = p_a_world - p_b_world
        normal = wp.normalize(diff)
        distance = wp.dot(diff, normal)
        valid = True
    else:
        # Return dummy values when no collision found
        p_b_world = wp.vec3(0.0, 0.0, 0.0)
        normal = wp.vec3(0.0, 0.0, 1.0)
        distance = 1.0e6
        valid = False

    return p_a_world, p_b_world, normal, distance, valid


@wp.func
def capsule_capsule_collision(
    geo_a: GeoData,
    geo_b: GeoData,
    point_id: int,
    edge_sdf_iter: int,
):
    """
    Handle collision between two capsules (geo_a and geo_b).

    Returns:
        tuple: (p_a_world, p_b_world, normal, distance)
    """
    # find closest edge coordinate to capsule SDF B
    half_height_a = geo_a.geo_scale[1]
    half_height_b = geo_b.geo_scale[1]
    # edge from capsule A
    # depending on point id, we query an edge from 0 to 0.5 or 0.5 to 1
    e0 = wp.vec3(0.0, 0.0, half_height_a * float(point_id % 2))
    e1 = wp.vec3(0.0, 0.0, -half_height_a * float((point_id + 1) % 2))
    edge0_world = wp.transform_point(geo_a.X_ws, e0)
    edge1_world = wp.transform_point(geo_a.X_ws, e1)
    edge0_b = wp.transform_point(geo_b.X_sw, edge0_world)
    edge1_b = wp.transform_point(geo_b.X_sw, edge1_world)
    max_iter = edge_sdf_iter
    u = closest_edge_coordinate_capsule(geo_b.geo_scale[0], geo_b.geo_scale[1], edge0_b, edge1_b, max_iter)
    p_a_world = (1.0 - u) * edge0_world + u * edge1_world
    p0_b_world = wp.transform_point(geo_b.X_ws, wp.vec3(0.0, 0.0, half_height_b))
    p1_b_world = wp.transform_point(geo_b.X_ws, wp.vec3(0.0, 0.0, -half_height_b))
    p_b_world = closest_point_line_segment(p0_b_world, p1_b_world, p_a_world)
    diff = p_a_world - p_b_world
    normal = wp.normalize(diff)
    distance = wp.dot(diff, normal)

    return p_a_world, p_b_world, normal, distance


@wp.func
def box_box_collision(
    geo_a: GeoData,
    geo_b: GeoData,
    point_id: int,
    edge_sdf_iter: int,
):
    """
    Handle collision between two boxes (geo_a and geo_b).

    Returns:
        tuple: (p_a_world, p_b_world, normal, distance)
    """
    # edge-based box contact
    edge = get_box_edge(point_id, geo_a.geo_scale)
    edge0_world = wp.transform_point(geo_a.X_ws, wp.spatial_top(edge))
    edge1_world = wp.transform_point(geo_a.X_ws, wp.spatial_bottom(edge))
    edge0_b = wp.transform_point(geo_b.X_sw, edge0_world)
    edge1_b = wp.transform_point(geo_b.X_sw, edge1_world)
    max_iter = edge_sdf_iter
    u = closest_edge_coordinate_box(geo_b.geo_scale, edge0_b, edge1_b, max_iter)
    p_a_world = (1.0 - u) * edge0_world + u * edge1_world

    # find closest point + contact normal on box B
    query_b = wp.transform_point(geo_b.X_sw, p_a_world)
    p_b_body = closest_point_box(geo_b.geo_scale, query_b)
    p_b_world = wp.transform_point(geo_b.X_ws, p_b_body)
    diff = p_a_world - p_b_world

    normal = wp.transform_vector(geo_b.X_ws, box_sdf_grad(geo_b.geo_scale, query_b))
    distance = wp.dot(diff, normal)

    return p_a_world, p_b_world, normal, distance


@wp.func
def box_capsule_collision(
    geo_a: GeoData,
    geo_b: GeoData,
    point_id: int,
    edge_sdf_iter: int,
):
    """
    Handle collision between a box (geo_a) and a capsule (geo_b).

    Returns:
        tuple: (p_a_world, p_b_world, normal, distance)
    """
    half_height_b = geo_b.geo_scale[1]
    # capsule B
    # depending on point id, we query an edge from 0 to 0.5 or 0.5 to 1
    e0 = wp.vec3(0.0, 0.0, -half_height_b * float(point_id % 2))
    e1 = wp.vec3(0.0, 0.0, half_height_b * float((point_id + 1) % 2))
    edge0_world = wp.transform_point(geo_b.X_ws, e0)
    edge1_world = wp.transform_point(geo_b.X_ws, e1)
    edge0_a = wp.transform_point(geo_a.X_sw, edge0_world)
    edge1_a = wp.transform_point(geo_a.X_sw, edge1_world)
    max_iter = edge_sdf_iter
    u = closest_edge_coordinate_box(geo_a.geo_scale, edge0_a, edge1_a, max_iter)
    p_b_world = (1.0 - u) * edge0_world + u * edge1_world
    # find closest point + contact normal on box A
    query_a = wp.transform_point(geo_a.X_sw, p_b_world)
    p_a_body = closest_point_box(geo_a.geo_scale, query_a)
    p_a_world = wp.transform_point(geo_a.X_ws, p_a_body)
    diff = p_a_world - p_b_world
    # the contact point inside the capsule should already be outside the box
    normal = -wp.transform_vector(geo_a.X_ws, box_sdf_grad(geo_a.geo_scale, query_a))
    distance = wp.dot(diff, normal)

    return p_a_world, p_b_world, normal, distance


@wp.func
def box_plane_collision(
    geo_a: GeoData,
    geo_b: GeoData,
    point_id: int,
    edge_sdf_iter: int,
):
    """
    Handle collision between a box (geo_a) and a plane (geo_b).

    Returns:
        tuple: (p_a_world, p_b_world, normal, distance, valid)
        where valid indicates if a valid collision was found
    """
    plane_width = geo_b.geo_scale[0]
    plane_length = geo_b.geo_scale[1]

    if point_id < 8:
        # vertex-based contact
        p_a_body = get_box_vertex(point_id, geo_a.geo_scale)
        p_a_world = wp.transform_point(geo_a.X_ws, p_a_body)
        query_b = wp.transform_point(geo_b.X_sw, p_a_world)
        p_b_body = closest_point_plane(plane_width, plane_length, query_b)
        p_b_world = wp.transform_point(geo_b.X_ws, p_b_body)
        diff = p_a_world - p_b_world
        normal = wp.transform_vector(geo_b.X_ws, wp.vec3(0.0, 0.0, 1.0))
        if plane_width > 0.0 and plane_length > 0.0:
            if wp.abs(query_b[0]) > plane_width or wp.abs(query_b[1]) > plane_length:
                # skip, we will evaluate the plane edge contact with the box later
                valid = False
                distance = 1.0e6
                return p_a_world, p_b_world, normal, distance, valid
            # check whether the COM is above the plane
            # sign = wp.sign(wp.dot(wp.transform_get_translation(geo_a.X_ws) - p_b_world, normal))
            # if sign < 0.0:
            #     # the entire box is most likely below the plane
            #     return
        # the contact point is within plane boundaries
        distance = wp.dot(diff, normal)
        valid = True
    else:
        # contact between box A and edges of finite plane B
        edge = get_plane_edge(point_id - 8, plane_width, plane_length)
        edge0_world = wp.transform_point(geo_b.X_ws, wp.spatial_top(edge))
        edge1_world = wp.transform_point(geo_b.X_ws, wp.spatial_bottom(edge))
        edge0_a = wp.transform_point(geo_a.X_sw, edge0_world)
        edge1_a = wp.transform_point(geo_a.X_sw, edge1_world)
        max_iter = edge_sdf_iter
        u = closest_edge_coordinate_box(geo_a.geo_scale, edge0_a, edge1_a, max_iter)
        p_b_world = (1.0 - u) * edge0_world + u * edge1_world

        # find closest point + contact normal on box A
        query_a = wp.transform_point(geo_a.X_sw, p_b_world)
        p_a_body = closest_point_box(geo_a.geo_scale, query_a)
        p_a_world = wp.transform_point(geo_a.X_ws, p_a_body)
        query_b = wp.transform_point(geo_b.X_sw, p_a_world)
        if wp.abs(query_b[0]) > plane_width or wp.abs(query_b[1]) > plane_length:
            # ensure that the closest point is actually inside the plane
            valid = False
            normal = wp.vec3(0.0, 0.0, 1.0)
            distance = 1.0e6
            return p_a_world, p_b_world, normal, distance, valid
        diff = p_a_world - p_b_world
        com_a = wp.transform_get_translation(geo_a.X_ws)
        query_b = wp.transform_point(geo_b.X_sw, com_a)
        if wp.abs(query_b[0]) > plane_width or wp.abs(query_b[1]) > plane_length:
            # the COM is outside the plane
            normal = wp.normalize(com_a - p_b_world)
        else:
            normal = wp.transform_vector(geo_b.X_ws, wp.vec3(0.0, 0.0, 1.0))
        distance = wp.dot(diff, normal)
        valid = True

    return p_a_world, p_b_world, normal, distance, valid


@wp.func
def box_mesh_collision(
    geo_a: GeoData,
    geo_b: GeoData,
    point_id: int,
    shape_source_ptr: wp.array(dtype=wp.uint64),
    shape_b: int,
    rigid_contact_margin: float,
    thickness: float,
):
    """
    Handle collision between a box (geo_a) and a mesh (geo_b).

    Returns:
        tuple: (p_a_world, p_b_world, normal, distance, valid)
        where valid indicates if a valid collision was found
    """
    # vertex-based contact
    query_a = get_box_vertex(point_id, geo_a.geo_scale)
    p_a_world = wp.transform_point(geo_a.X_ws, query_a)
    query_b_local = wp.transform_point(geo_b.X_sw, p_a_world)
    mesh_b = shape_source_ptr[shape_b]
    max_dist = (rigid_contact_margin + thickness) / geo_b.min_scale
    face_index = int(0)
    face_u = float(0.0)
    face_v = float(0.0)
    sign = float(0.0)
    res = wp.mesh_query_point_sign_normal(
        mesh_b, wp.cw_div(query_b_local, geo_b.geo_scale), max_dist, sign, face_index, face_u, face_v
    )

    if res:
        shape_p = wp.mesh_eval_position(mesh_b, face_index, face_u, face_v)
        shape_p = wp.cw_mul(shape_p, geo_b.geo_scale)
        p_b_world = wp.transform_point(geo_b.X_ws, shape_p)
        # contact direction vector in world frame
        diff_b = p_a_world - p_b_world
        normal = wp.normalize(diff_b) * sign
        distance = wp.dot(diff_b, normal)
        valid = True
    else:
        # Return dummy values when no collision found
        p_b_world = wp.vec3(0.0, 0.0, 0.0)
        normal = wp.vec3(0.0, 0.0, 1.0)
        distance = 1.0e6
        valid = False

    return p_a_world, p_b_world, normal, distance, valid


@wp.func
def sphere_sphere_collision(
    geo_a: GeoData,
    geo_b: GeoData,
):
    """
    Handle collision between two spheres.

    Returns:
        tuple: (p_a_world, p_b_world, normal, distance)
    """
    p_a_world = wp.transform_get_translation(geo_a.X_ws)
    p_b_world = wp.transform_get_translation(geo_b.X_ws)
    diff = p_a_world - p_b_world
    normal = wp.normalize(diff)
    distance = wp.dot(diff, normal)

    return p_a_world, p_b_world, normal, distance


@wp.func
def sphere_box_collision(
    geo_a: GeoData,
    geo_b: GeoData,
):
    """
    Handle collision between a sphere (geo_a) and a box (geo_b).

    Returns:
        tuple: (p_a_world, p_b_world, normal, distance)
    """
    p_a_world = wp.transform_get_translation(geo_a.X_ws)
    # contact point in frame of body B
    p_a_body = wp.transform_point(geo_b.X_sw, p_a_world)
    p_b_body = closest_point_box(geo_b.geo_scale, p_a_body)
    p_b_world = wp.transform_point(geo_b.X_ws, p_b_body)
    diff = p_a_world - p_b_world
    normal = wp.normalize(diff)
    distance = wp.dot(diff, normal)

    return p_a_world, p_b_world, normal, distance


@wp.func
def sphere_capsule_collision(
    geo_a: GeoData,
    geo_b: GeoData,
):
    """
    Handle collision between a sphere (geo_a) and a capsule (geo_b).

    Returns:
        tuple: (p_a_world, p_b_world, normal, distance)
    """
    p_a_world = wp.transform_get_translation(geo_a.X_ws)
    half_height_b = geo_b.geo_scale[1]
    # capsule B
    A_b = wp.transform_point(geo_b.X_ws, wp.vec3(0.0, 0.0, half_height_b))
    B_b = wp.transform_point(geo_b.X_ws, wp.vec3(0.0, 0.0, -half_height_b))
    p_b_world = closest_point_line_segment(A_b, B_b, p_a_world)
    diff = p_a_world - p_b_world
    normal = wp.normalize(diff)
    distance = wp.dot(diff, normal)

    return p_a_world, p_b_world, normal, distance


@wp.func
def sphere_mesh_collision(
    geo_a: GeoData,
    geo_b: GeoData,
    shape_source_ptr: wp.array(dtype=wp.uint64),
    shape_b: int,
    rigid_contact_margin: float,
    thickness: float,
):
    """
    Handle collision between a sphere (geo_a) and a mesh (geo_b).

    Returns:
        tuple: (p_a_world, p_b_world, normal, distance, valid)
        where valid indicates if a valid collision was found
    """
    p_a_world = wp.transform_get_translation(geo_a.X_ws)
    mesh_b = shape_source_ptr[shape_b]
    query_b_local = wp.transform_point(geo_b.X_sw, p_a_world)
    face_index = int(0)
    face_u = float(0.0)
    face_v = float(0.0)
    sign = float(0.0)
    max_dist = (thickness + rigid_contact_margin + geo_a.radius_eff) / geo_b.min_scale
    res = wp.mesh_query_point_sign_normal(
        mesh_b, wp.cw_div(query_b_local, geo_b.geo_scale), max_dist, sign, face_index, face_u, face_v
    )
    if res:
        shape_p = wp.mesh_eval_position(mesh_b, face_index, face_u, face_v)
        shape_p = wp.cw_mul(shape_p, geo_b.geo_scale)
        p_b_world = wp.transform_point(geo_b.X_ws, shape_p)
        diff = p_a_world - p_b_world
        normal = wp.normalize(diff)
        distance = wp.dot(diff, normal)
        valid = True
    else:
        # Return dummy values when no collision found
        p_b_world = wp.vec3(0.0, 0.0, 0.0)
        normal = wp.vec3(0.0, 0.0, 1.0)
        distance = 1.0e6
        valid = False

    return p_a_world, p_b_world, normal, distance, valid


@wp.func
def sphere_plane_collision(
    geo_a: GeoData,
    geo_b: GeoData,
):
    """
    Handle collision between a sphere (geo_a) and a plane (geo_b).

    Returns:
        tuple: (p_a_world, p_b_world, normal, distance)
    """
    p_a_world = wp.transform_get_translation(geo_a.X_ws)
    p_b_body = closest_point_plane(geo_b.geo_scale[0], geo_b.geo_scale[1], wp.transform_point(geo_b.X_sw, p_a_world))
    p_b_world = wp.transform_point(geo_b.X_ws, p_b_body)
    diff = p_a_world - p_b_world
    normal = wp.transform_vector(geo_b.X_ws, wp.vec3(0.0, 0.0, 1.0))
    distance = wp.dot(diff, normal)

    return p_a_world, p_b_world, normal, distance


def generate_handle_contact_pairs_kernel(enable_backward: bool):
    @wp.kernel(module="unique", enable_backward=enable_backward)
    def handle_contact_pairs(
        body_q: wp.array(dtype=wp.transform),
        shape_transform: wp.array(dtype=wp.transform),
        shape_body: wp.array(dtype=int),
        shape_type: wp.array(dtype=int),
        shape_scale: wp.array(dtype=wp.vec3),
        shape_source_ptr: wp.array(dtype=wp.uint64),
        shape_thickness: wp.array(dtype=float),
        num_shapes: int,
        rigid_contact_margin: float,
        contact_broad_shape0: wp.array(dtype=int),
        contact_broad_shape1: wp.array(dtype=int),
        contact_point_id: wp.array(dtype=int),
        contact_point_limit: wp.array(dtype=int),
        edge_sdf_iter: int,
        # outputs
        contact_count: wp.array(dtype=int),
        contact_shape0: wp.array(dtype=int),
        contact_shape1: wp.array(dtype=int),
        contact_point0: wp.array(dtype=wp.vec3),
        contact_point1: wp.array(dtype=wp.vec3),
        contact_offset0: wp.array(dtype=wp.vec3),
        contact_offset1: wp.array(dtype=wp.vec3),
        contact_normal: wp.array(dtype=wp.vec3),
        contact_thickness0: wp.array(dtype=float),
        contact_thickness1: wp.array(dtype=float),
        contact_pairwise_counter: wp.array(dtype=int),
        contact_tids: wp.array(dtype=int),
    ):
        tid = wp.tid()
        shape_a = contact_broad_shape0[tid]
        shape_b = contact_broad_shape1[tid]
        if shape_a == shape_b:
            return

        if contact_point_limit:
            pair_index = shape_a * num_shapes + shape_b
            contact_limit = contact_point_limit[pair_index]
            if contact_pairwise_counter[pair_index] >= contact_limit:
                # reached limit of contact points per contact pair
                return

        point_id = contact_point_id[tid]

        # Create geometry data structs for both shapes
        geo_a = create_geo_data(shape_a, body_q, shape_transform, shape_body, shape_type, shape_scale, shape_thickness)
        geo_b = create_geo_data(shape_b, body_q, shape_transform, shape_body, shape_type, shape_scale, shape_thickness)

        distance = 1.0e6
        thickness = geo_a.thickness + geo_b.thickness

        if geo_a.geo_type == GeoType.SPHERE and geo_b.geo_type == GeoType.SPHERE:
            p_a_world, p_b_world, normal, distance = sphere_sphere_collision(geo_a, geo_b)

        elif geo_a.geo_type == GeoType.SPHERE and geo_b.geo_type == GeoType.BOX:
            p_a_world, p_b_world, normal, distance = sphere_box_collision(geo_a, geo_b)

        elif geo_a.geo_type == GeoType.SPHERE and geo_b.geo_type == GeoType.CAPSULE:
            p_a_world, p_b_world, normal, distance = sphere_capsule_collision(geo_a, geo_b)

        elif geo_a.geo_type == GeoType.SPHERE and geo_b.geo_type == GeoType.MESH:
            p_a_world, p_b_world, normal, distance, valid = sphere_mesh_collision(
                geo_a, geo_b, shape_source_ptr, shape_b, rigid_contact_margin, thickness
            )
            if not valid:
                return

        elif geo_a.geo_type == GeoType.PLANE and geo_b.geo_type == GeoType.SPHERE:
            p_b_world, p_a_world, neg_normal, distance = sphere_plane_collision(geo_b, geo_a)
            # Flip the normal since we flipped the arguments
            normal = -neg_normal

        elif geo_a.geo_type == GeoType.BOX and geo_b.geo_type == GeoType.BOX:
            p_a_world, p_b_world, normal, distance = box_box_collision(geo_a, geo_b, point_id, edge_sdf_iter)

        elif geo_a.geo_type == GeoType.CAPSULE and geo_b.geo_type == GeoType.BOX:
            p_b_world, p_a_world, neg_normal, distance = box_capsule_collision(geo_b, geo_a, point_id, edge_sdf_iter)
            # Flip the normal since we flipped the arguments
            normal = -neg_normal

        elif geo_a.geo_type == GeoType.PLANE and geo_b.geo_type == GeoType.BOX:
            p_b_world, p_a_world, neg_normal, distance, valid = box_plane_collision(
                geo_b, geo_a, point_id, edge_sdf_iter
            )
            # Flip the normal since we flipped the arguments
            normal = -neg_normal
            if not valid:
                return

        elif geo_a.geo_type == GeoType.CAPSULE and geo_b.geo_type == GeoType.CAPSULE:
            p_a_world, p_b_world, normal, distance = capsule_capsule_collision(geo_a, geo_b, point_id, edge_sdf_iter)

<<<<<<< HEAD
        elif geo_a.geo_type == GeoType.CAPSULE and geo_b.geo_type == GeoType.MESH:
            p_a_world, p_b_world, normal, distance, valid = capsule_mesh_collision(
                geo_a, geo_b, point_id, shape_source_ptr, shape_b, rigid_contact_margin, thickness, edge_sdf_iter
            )
            if not valid:
                return
=======
    elif geo_a.geo_type == GeoType.MESH and geo_b.geo_type == GeoType.CAPSULE:
        p_a_world, p_b_world, normal, distance = mesh_capsule_collision(
            geo_a, geo_b, point_id, shape_source_ptr, shape_a
        )

    elif geo_a.geo_type == GeoType.PLANE and geo_b.geo_type == GeoType.CAPSULE:
        p_b_world, p_a_world, neg_normal, distance = capsule_plane_collision(geo_b, geo_a, point_id, edge_sdf_iter)
        # Flip the normal since we flipped the arguments
        normal = -neg_normal

    elif geo_a.geo_type == GeoType.PLANE and geo_b.geo_type == GeoType.CYLINDER:
        p_b_world, p_a_world, neg_normal, distance = cylinder_plane_collision(geo_b, geo_a, point_id, edge_sdf_iter)
        # Flip the normal since we flipped the arguments
        normal = -neg_normal
        # Check if this contact point is valid (primitive function returns wp.inf for invalid contacts)
        if distance >= 1.0e5:  # Use a reasonable threshold instead of exact wp.inf comparison
            return

    elif geo_a.geo_type == GeoType.MESH and geo_b.geo_type == GeoType.BOX:
        p_a_world, p_b_world, normal, distance = mesh_box_collision(geo_a, geo_b, point_id, shape_source_ptr, shape_a)

    elif geo_a.geo_type == GeoType.BOX and geo_b.geo_type == GeoType.MESH:
        p_a_world, p_b_world, normal, distance, valid = box_mesh_collision(
            geo_a, geo_b, point_id, shape_source_ptr, shape_b, rigid_contact_margin, thickness
        )
        if not valid:
            return
>>>>>>> 5ebcecd3

        elif geo_a.geo_type == GeoType.MESH and geo_b.geo_type == GeoType.CAPSULE:
            p_a_world, p_b_world, normal, distance = mesh_capsule_collision(
                geo_a, geo_b, point_id, shape_source_ptr, shape_a
            )

        elif geo_a.geo_type == GeoType.PLANE and geo_b.geo_type == GeoType.CAPSULE:
            p_b_world, p_a_world, neg_normal, distance = capsule_plane_collision(geo_b, geo_a, point_id, edge_sdf_iter)
            # Flip the normal since we flipped the arguments
            normal = -neg_normal

        elif geo_a.geo_type == GeoType.PLANE and geo_b.geo_type == GeoType.CYLINDER:
            p_b_world, p_a_world, neg_normal, distance = cylinder_plane_collision(geo_b, geo_a, point_id, edge_sdf_iter)
            # Flip the normal since we flipped the arguments
            normal = -neg_normal

        elif geo_a.geo_type == GeoType.MESH and geo_b.geo_type == GeoType.BOX:
            p_a_world, p_b_world, normal, distance = mesh_box_collision(
                geo_a, geo_b, point_id, shape_source_ptr, shape_a
            )

        elif geo_a.geo_type == GeoType.BOX and geo_b.geo_type == GeoType.MESH:
            p_a_world, p_b_world, normal, distance, valid = box_mesh_collision(
                geo_a, geo_b, point_id, shape_source_ptr, shape_b, rigid_contact_margin, thickness
            )
            if not valid:
                return

        elif geo_a.geo_type == GeoType.MESH and geo_b.geo_type == GeoType.MESH:
            p_a_world, p_b_world, normal, distance, valid = mesh_mesh_collision(
                geo_a, geo_b, point_id, shape_source_ptr, shape_a, shape_b, rigid_contact_margin, thickness
            )
            if not valid:
                return

        elif geo_a.geo_type == GeoType.PLANE and geo_b.geo_type == GeoType.MESH:
            p_b_world, p_a_world, neg_normal, distance, valid = mesh_plane_collision(
                geo_b, geo_a, point_id, shape_source_ptr, shape_b, rigid_contact_margin
            )
            # Flip the normal since we flipped the arguments
            normal = -neg_normal
            if not valid:
                return

        else:
            # print("Unsupported geometry pair in collision handling")
            return

        # Total separation required by radii and additional thicknesses
        total_separation_needed = geo_a.radius_eff + geo_b.radius_eff + thickness
        d = distance - total_separation_needed
        if d < rigid_contact_margin:
            if contact_pairwise_counter:
                pair_contact_id = limited_counter_increment(
                    contact_pairwise_counter, pair_index, contact_tids, tid, contact_limit
                )
                if pair_contact_id == -1:
                    # wp.printf("Reached contact point limit %d >= %d for shape pair %d and %d (pair_index: %d)\n",
                    #           contact_pairwise_counter[pair_index], contact_limit, shape_a, shape_b, pair_index)
                    # reached contact point limit
                    return
            index = counter_increment(contact_count, 0, contact_tids, tid)
            if index == -1:
                return
            contact_shape0[index] = shape_a
            contact_shape1[index] = shape_b
            # transform from world into body frame (so the contact point includes the shape transform)
            contact_point0[index] = wp.transform_point(geo_a.X_bw, p_a_world)
            contact_point1[index] = wp.transform_point(geo_b.X_bw, p_b_world)

            offset_magnitude_a = geo_a.radius_eff + geo_a.thickness
            offset_magnitude_b = geo_b.radius_eff + geo_b.thickness

            contact_offset0[index] = wp.transform_vector(geo_a.X_bw, -offset_magnitude_a * normal)
            contact_offset1[index] = wp.transform_vector(geo_b.X_bw, offset_magnitude_b * normal)
            contact_normal[index] = normal
            contact_thickness0[index] = offset_magnitude_a
            contact_thickness1[index] = offset_magnitude_b

    return handle_contact_pairs


# endregion
# --------------------------------------
# region Triangle collision detection

# types of triangle's closest point to a point
TRI_CONTACT_FEATURE_VERTEX_A = wp.constant(0)
TRI_CONTACT_FEATURE_VERTEX_B = wp.constant(1)
TRI_CONTACT_FEATURE_VERTEX_C = wp.constant(2)
TRI_CONTACT_FEATURE_EDGE_AB = wp.constant(3)
TRI_CONTACT_FEATURE_EDGE_AC = wp.constant(4)
TRI_CONTACT_FEATURE_EDGE_BC = wp.constant(5)
TRI_CONTACT_FEATURE_FACE_INTERIOR = wp.constant(6)

# constants used to access TriMeshCollisionDetector.resize_flags
VERTEX_COLLISION_BUFFER_OVERFLOW_INDEX = wp.constant(0)
TRI_COLLISION_BUFFER_OVERFLOW_INDEX = wp.constant(1)
EDGE_COLLISION_BUFFER_OVERFLOW_INDEX = wp.constant(2)
TRI_TRI_COLLISION_BUFFER_OVERFLOW_INDEX = wp.constant(3)


@wp.func
def compute_tri_aabb(
    v1: wp.vec3,
    v2: wp.vec3,
    v3: wp.vec3,
):
    lower = wp.min(wp.min(v1, v2), v3)
    upper = wp.max(wp.max(v1, v2), v3)

    return lower, upper


@wp.kernel
def compute_tri_aabbs(
    pos: wp.array(dtype=wp.vec3),
    tri_indices: wp.array(dtype=wp.int32, ndim=2),
    lower_bounds: wp.array(dtype=wp.vec3),
    upper_bounds: wp.array(dtype=wp.vec3),
):
    t_id = wp.tid()

    v1 = pos[tri_indices[t_id, 0]]
    v2 = pos[tri_indices[t_id, 1]]
    v3 = pos[tri_indices[t_id, 2]]

    lower, upper = compute_tri_aabb(v1, v2, v3)

    lower_bounds[t_id] = lower
    upper_bounds[t_id] = upper


@wp.kernel
def compute_edge_aabbs(
    pos: wp.array(dtype=wp.vec3),
    edge_indices: wp.array(dtype=wp.int32, ndim=2),
    lower_bounds: wp.array(dtype=wp.vec3),
    upper_bounds: wp.array(dtype=wp.vec3),
):
    e_id = wp.tid()

    v1 = pos[edge_indices[e_id, 2]]
    v2 = pos[edge_indices[e_id, 3]]

    lower_bounds[e_id] = wp.min(v1, v2)
    upper_bounds[e_id] = wp.max(v1, v2)


@wp.func
def tri_is_neighbor(a_1: wp.int32, a_2: wp.int32, a_3: wp.int32, b_1: wp.int32, b_2: wp.int32, b_3: wp.int32):
    tri_is_neighbor = (
        a_1 == b_1
        or a_1 == b_2
        or a_1 == b_3
        or a_2 == b_1
        or a_2 == b_2
        or a_2 == b_3
        or a_3 == b_1
        or a_3 == b_2
        or a_3 == b_3
    )

    return tri_is_neighbor


@wp.func
def vertex_adjacent_to_triangle(v: wp.int32, a: wp.int32, b: wp.int32, c: wp.int32):
    return v == a or v == b or v == c


@wp.kernel
def init_triangle_collision_data_kernel(
    query_radius: float,
    # outputs
    triangle_colliding_vertices_count: wp.array(dtype=wp.int32),
    triangle_colliding_vertices_min_dist: wp.array(dtype=float),
    resize_flags: wp.array(dtype=wp.int32),
):
    tri_index = wp.tid()

    triangle_colliding_vertices_count[tri_index] = 0
    triangle_colliding_vertices_min_dist[tri_index] = query_radius

    if tri_index == 0:
        for i in range(3):
            resize_flags[i] = 0


@wp.kernel
def vertex_triangle_collision_detection_kernel(
    query_radius: float,
    bvh_id: wp.uint64,
    pos: wp.array(dtype=wp.vec3),
    tri_indices: wp.array(dtype=wp.int32, ndim=2),
    vertex_colliding_triangles_offsets: wp.array(dtype=wp.int32),
    vertex_colliding_triangles_buffer_sizes: wp.array(dtype=wp.int32),
    triangle_colliding_vertices_offsets: wp.array(dtype=wp.int32),
    triangle_colliding_vertices_buffer_sizes: wp.array(dtype=wp.int32),
    # outputs
    vertex_colliding_triangles: wp.array(dtype=wp.int32),
    vertex_colliding_triangles_count: wp.array(dtype=wp.int32),
    vertex_colliding_triangles_min_dist: wp.array(dtype=float),
    triangle_colliding_vertices: wp.array(dtype=wp.int32),
    triangle_colliding_vertices_count: wp.array(dtype=wp.int32),
    triangle_colliding_vertices_min_dist: wp.array(dtype=float),
    resize_flags: wp.array(dtype=wp.int32),
):
    """
    This function applies discrete collision detection between vertices and triangles. It uses pre-allocated spaces to
    record the collision data. This collision detector works both ways, i.e., it records vertices' colliding triangles to
    `vertex_colliding_triangles`, and records each triangles colliding vertices to `triangle_colliding_vertices`.

    This function assumes that all the vertices are on triangles, and can be indexed from the pos argument.

    Note:

        The collision date buffer is pre-allocated and cannot be changed during collision detection, therefore, the space
        may not be enough. If the space is not enough to record all the collision information, the function will set a
        certain element in resized_flag to be true. The user can reallocate the buffer based on vertex_colliding_triangles_count
        and vertex_colliding_triangles_count.

    Attributes:
        bvh_id (int): the bvh id you want to collide with
        query_radius (float): the contact radius. vertex-triangle pairs whose distance are less than this will get detected
        pos (array): positions of all the vertices that make up triangles
        vertex_colliding_triangles (array): flattened buffer of vertices' collision triangles
        vertex_colliding_triangles_count (array): number of triangles each vertex collides
        vertex_colliding_triangles_offsets (array): where each vertex' collision buffer starts
        vertex_colliding_triangles_buffer_sizes (array): size of each vertex' collision buffer, will be modified if resizing is needed
        vertex_colliding_triangles_min_dist (array): each vertex' min distance to all (non-neighbor) triangles
        triangle_colliding_vertices (array): positions of all the triangles' collision vertices, every two elements
            records the vertex index and a triangle index it collides to
        triangle_colliding_vertices_count (array): number of triangles each vertex collides
        triangle_colliding_vertices_offsets (array): where each triangle's collision buffer starts
        triangle_colliding_vertices_buffer_sizes (array): size of each triangle's collision buffer, will be modified if resizing is needed
        triangle_colliding_vertices_min_dist (array): each triangle's min distance to all (non-self) vertices
        resized_flag (array): size == 3, (vertex_buffer_resize_required, triangle_buffer_resize_required, edge_buffer_resize_required)
    """

    v_index = wp.tid()
    v = pos[v_index]
    vertex_buffer_offset = vertex_colliding_triangles_offsets[v_index]
    vertex_buffer_size = vertex_colliding_triangles_offsets[v_index + 1] - vertex_buffer_offset

    lower = wp.vec3(v[0] - query_radius, v[1] - query_radius, v[2] - query_radius)
    upper = wp.vec3(v[0] + query_radius, v[1] + query_radius, v[2] + query_radius)

    query = wp.bvh_query_aabb(bvh_id, lower, upper)

    tri_index = wp.int32(0)
    vertex_num_collisions = wp.int32(0)
    min_dis_to_tris = query_radius
    while wp.bvh_query_next(query, tri_index):
        t1 = tri_indices[tri_index, 0]
        t2 = tri_indices[tri_index, 1]
        t3 = tri_indices[tri_index, 2]
        if vertex_adjacent_to_triangle(v_index, t1, t2, t3):
            continue

        u1 = pos[t1]
        u2 = pos[t2]
        u3 = pos[t3]

        closest_p, bary, feature_type = triangle_closest_point(u1, u2, u3, v)

        dist = wp.length(closest_p - v)

        if dist < query_radius:
            # record v-f collision to vertex
            min_dis_to_tris = wp.min(min_dis_to_tris, dist)
            if vertex_num_collisions < vertex_buffer_size:
                vertex_colliding_triangles[2 * (vertex_buffer_offset + vertex_num_collisions)] = v_index
                vertex_colliding_triangles[2 * (vertex_buffer_offset + vertex_num_collisions) + 1] = tri_index
            else:
                resize_flags[VERTEX_COLLISION_BUFFER_OVERFLOW_INDEX] = 1

            vertex_num_collisions = vertex_num_collisions + 1

            wp.atomic_min(triangle_colliding_vertices_min_dist, tri_index, dist)
            tri_buffer_size = triangle_colliding_vertices_buffer_sizes[tri_index]
            tri_num_collisions = wp.atomic_add(triangle_colliding_vertices_count, tri_index, 1)

            if tri_num_collisions < tri_buffer_size:
                tri_buffer_offset = triangle_colliding_vertices_offsets[tri_index]
                # record v-f collision to triangle
                triangle_colliding_vertices[tri_buffer_offset + tri_num_collisions] = v_index
            else:
                resize_flags[TRI_COLLISION_BUFFER_OVERFLOW_INDEX] = 1

    vertex_colliding_triangles_count[v_index] = vertex_num_collisions
    vertex_colliding_triangles_min_dist[v_index] = min_dis_to_tris


@wp.kernel
def vertex_triangle_collision_detection_no_triangle_buffers_kernel(
    query_radius: float,
    bvh_id: wp.uint64,
    pos: wp.array(dtype=wp.vec3),
    tri_indices: wp.array(dtype=wp.int32, ndim=2),
    vertex_colliding_triangles_offsets: wp.array(dtype=wp.int32),
    vertex_colliding_triangles_buffer_sizes: wp.array(dtype=wp.int32),
    # outputs
    vertex_colliding_triangles: wp.array(dtype=wp.int32),
    vertex_colliding_triangles_count: wp.array(dtype=wp.int32),
    vertex_colliding_triangles_min_dist: wp.array(dtype=float),
    triangle_colliding_vertices_min_dist: wp.array(dtype=float),
    resize_flags: wp.array(dtype=wp.int32),
):
    """
    This function applies discrete collision detection between vertices and triangles. It uses pre-allocated spaces to
    record the collision data. Unlike `vertex_triangle_collision_detection_kernel`, this collision detection kernel
    works only in one way, i.e., it only records vertices' colliding triangles to `vertex_colliding_triangles`.

    This function assumes that all the vertices are on triangles, and can be indexed from the pos argument.

    Note:

        The collision date buffer is pre-allocated and cannot be changed during collision detection, therefore, the space
        may not be enough. If the space is not enough to record all the collision information, the function will set a
        certain element in resized_flag to be true. The user can reallocate the buffer based on vertex_colliding_triangles_count
        and vertex_colliding_triangles_count.

    Attributes:
        bvh_id (int): the bvh id you want to collide with
        query_radius (float): the contact radius. vertex-triangle pairs whose distance are less than this will get detected
        pos (array): positions of all the vertices that make up triangles
        vertex_colliding_triangles (array): flattened buffer of vertices' collision triangles, every two elements records
            the vertex index and a triangle index it collides to
        vertex_colliding_triangles_count (array): number of triangles each vertex collides
        vertex_colliding_triangles_offsets (array): where each vertex' collision buffer starts
        vertex_colliding_triangles_buffer_sizes (array): size of each vertex' collision buffer, will be modified if resizing is needed
        vertex_colliding_triangles_min_dist (array): each vertex' min distance to all (non-neighbor) triangles
        triangle_colliding_vertices_min_dist (array): each triangle's min distance to all (non-self) vertices
        resized_flag (array): size == 3, (vertex_buffer_resize_required, triangle_buffer_resize_required, edge_buffer_resize_required)
    """

    v_index = wp.tid()
    v = pos[v_index]
    vertex_buffer_offset = vertex_colliding_triangles_offsets[v_index]
    vertex_buffer_size = vertex_colliding_triangles_offsets[v_index + 1] - vertex_buffer_offset

    lower = wp.vec3(v[0] - query_radius, v[1] - query_radius, v[2] - query_radius)
    upper = wp.vec3(v[0] + query_radius, v[1] + query_radius, v[2] + query_radius)

    query = wp.bvh_query_aabb(bvh_id, lower, upper)

    tri_index = wp.int32(0)
    vertex_num_collisions = wp.int32(0)
    min_dis_to_tris = query_radius
    while wp.bvh_query_next(query, tri_index):
        t1 = tri_indices[tri_index, 0]
        t2 = tri_indices[tri_index, 1]
        t3 = tri_indices[tri_index, 2]
        if vertex_adjacent_to_triangle(v_index, t1, t2, t3):
            continue

        u1 = pos[t1]
        u2 = pos[t2]
        u3 = pos[t3]

        closest_p, bary, feature_type = triangle_closest_point(u1, u2, u3, v)

        dist = wp.length(closest_p - v)

        if dist < query_radius:
            # record v-f collision to vertex
            min_dis_to_tris = wp.min(min_dis_to_tris, dist)
            if vertex_num_collisions < vertex_buffer_size:
                vertex_colliding_triangles[2 * (vertex_buffer_offset + vertex_num_collisions)] = v_index
                vertex_colliding_triangles[2 * (vertex_buffer_offset + vertex_num_collisions) + 1] = tri_index
            else:
                resize_flags[VERTEX_COLLISION_BUFFER_OVERFLOW_INDEX] = 1

            vertex_num_collisions = vertex_num_collisions + 1

            wp.atomic_min(triangle_colliding_vertices_min_dist, tri_index, dist)

    vertex_colliding_triangles_count[v_index] = vertex_num_collisions
    vertex_colliding_triangles_min_dist[v_index] = min_dis_to_tris


@wp.kernel
def edge_colliding_edges_detection_kernel(
    query_radius: float,
    bvh_id: wp.uint64,
    pos: wp.array(dtype=wp.vec3),
    edge_indices: wp.array(dtype=wp.int32, ndim=2),
    edge_colliding_edges_offsets: wp.array(dtype=wp.int32),
    edge_colliding_edges_buffer_sizes: wp.array(dtype=wp.int32),
    edge_edge_parallel_epsilon: float,
    # outputs
    edge_colliding_edges: wp.array(dtype=wp.int32),
    edge_colliding_edges_count: wp.array(dtype=wp.int32),
    edge_colliding_edges_min_dist: wp.array(dtype=float),
    resize_flags: wp.array(dtype=wp.int32),
):
    """
    bvh_id (int): the bvh id you want to do collision detection on
    query_radius (float):
    pos (array): positions of all the vertices that make up edges
    edge_colliding_triangles (array): flattened buffer of edges' collision edges
    edge_colliding_edges_count (array): number of edges each edge collides
    edge_colliding_triangles_offsets (array): where each edge's collision buffer starts
    edge_colliding_triangles_buffer_size (array): size of each edge's collision buffer, will be modified if resizing is needed
    edge_min_dis_to_triangles (array): each vertex' min distance to all (non-neighbor) triangles
    resized_flag (array): size == 3, (vertex_buffer_resize_required, triangle_buffer_resize_required, edge_buffer_resize_required)
    """
    e_index = wp.tid()

    e0_v0 = edge_indices[e_index, 2]
    e0_v1 = edge_indices[e_index, 3]

    e0_v0_pos = pos[e0_v0]
    e0_v1_pos = pos[e0_v1]

    lower = wp.min(e0_v0_pos, e0_v1_pos)
    upper = wp.max(e0_v0_pos, e0_v1_pos)

    lower = wp.vec3(lower[0] - query_radius, lower[1] - query_radius, lower[2] - query_radius)
    upper = wp.vec3(upper[0] + query_radius, upper[1] + query_radius, upper[2] + query_radius)

    query = wp.bvh_query_aabb(bvh_id, lower, upper)

    colliding_edge_index = wp.int32(0)
    edge_num_collisions = wp.int32(0)
    min_dis_to_edges = query_radius
    while wp.bvh_query_next(query, colliding_edge_index):
        e1_v0 = edge_indices[colliding_edge_index, 2]
        e1_v1 = edge_indices[colliding_edge_index, 3]

        if e0_v0 == e1_v0 or e0_v0 == e1_v1 or e0_v1 == e1_v0 or e0_v1 == e1_v1:
            continue

        e1_v0_pos = pos[e1_v0]
        e1_v1_pos = pos[e1_v1]

        st = wp.closest_point_edge_edge(e0_v0_pos, e0_v1_pos, e1_v0_pos, e1_v1_pos, edge_edge_parallel_epsilon)
        s = st[0]
        t = st[1]
        c1 = e0_v0_pos + (e0_v1_pos - e0_v0_pos) * s
        c2 = e1_v0_pos + (e1_v1_pos - e1_v0_pos) * t

        dist = wp.length(c1 - c2)
        if dist < query_radius:
            edge_buffer_offset = edge_colliding_edges_offsets[e_index]
            edge_buffer_size = edge_colliding_edges_offsets[e_index + 1] - edge_buffer_offset

            # record e-e collision to e0, and leave e1; e1 will detect this collision from its own thread
            min_dis_to_edges = wp.min(min_dis_to_edges, dist)
            if edge_num_collisions < edge_buffer_size:
                edge_colliding_edges[2 * (edge_buffer_offset + edge_num_collisions)] = e_index
                edge_colliding_edges[2 * (edge_buffer_offset + edge_num_collisions) + 1] = colliding_edge_index
            else:
                resize_flags[EDGE_COLLISION_BUFFER_OVERFLOW_INDEX] = 1

            edge_num_collisions = edge_num_collisions + 1

    edge_colliding_edges_count[e_index] = edge_num_collisions
    edge_colliding_edges_min_dist[e_index] = min_dis_to_edges


@wp.kernel
def triangle_triangle_collision_detection_kernel(
    bvh_id: wp.uint64,
    pos: wp.array(dtype=wp.vec3),
    tri_indices: wp.array(dtype=wp.int32, ndim=2),
    triangle_intersecting_triangles_offsets: wp.array(dtype=wp.int32),
    # outputs
    triangle_intersecting_triangles: wp.array(dtype=wp.int32),
    triangle_intersecting_triangles_count: wp.array(dtype=wp.int32),
    resize_flags: wp.array(dtype=wp.int32),
):
    tri_index = wp.tid()
    t1_v1 = tri_indices[tri_index, 0]
    t1_v2 = tri_indices[tri_index, 1]
    t1_v3 = tri_indices[tri_index, 2]

    v1 = pos[t1_v1]
    v2 = pos[t1_v2]
    v3 = pos[t1_v3]

    lower, upper = compute_tri_aabb(v1, v2, v3)

    buffer_offset = triangle_intersecting_triangles_offsets[tri_index]
    buffer_size = triangle_intersecting_triangles_offsets[tri_index + 1] - buffer_offset

    query = wp.bvh_query_aabb(bvh_id, lower, upper)
    tri_index_2 = wp.int32(0)
    intersection_count = wp.int32(0)
    while wp.bvh_query_next(query, tri_index_2):
        t2_v1 = tri_indices[tri_index_2, 0]
        t2_v2 = tri_indices[tri_index_2, 1]
        t2_v3 = tri_indices[tri_index_2, 2]

        # filter out intersection test with neighbor triangles
        if (
            vertex_adjacent_to_triangle(t1_v1, t2_v1, t2_v2, t2_v3)
            or vertex_adjacent_to_triangle(t1_v2, t2_v1, t2_v2, t2_v3)
            or vertex_adjacent_to_triangle(t1_v3, t2_v1, t2_v2, t2_v3)
        ):
            continue

        u1 = pos[t2_v1]
        u2 = pos[t2_v2]
        u3 = pos[t2_v3]

        if wp.intersect_tri_tri(v1, v2, v3, u1, u2, u3):
            if intersection_count < buffer_size:
                triangle_intersecting_triangles[buffer_offset + intersection_count] = tri_index_2
            else:
                resize_flags[TRI_TRI_COLLISION_BUFFER_OVERFLOW_INDEX] = 1
            intersection_count = intersection_count + 1

    triangle_intersecting_triangles_count[tri_index] = intersection_count


# endregion<|MERGE_RESOLUTION|>--- conflicted
+++ resolved
@@ -2135,42 +2135,12 @@
         elif geo_a.geo_type == GeoType.CAPSULE and geo_b.geo_type == GeoType.CAPSULE:
             p_a_world, p_b_world, normal, distance = capsule_capsule_collision(geo_a, geo_b, point_id, edge_sdf_iter)
 
-<<<<<<< HEAD
         elif geo_a.geo_type == GeoType.CAPSULE and geo_b.geo_type == GeoType.MESH:
             p_a_world, p_b_world, normal, distance, valid = capsule_mesh_collision(
                 geo_a, geo_b, point_id, shape_source_ptr, shape_b, rigid_contact_margin, thickness, edge_sdf_iter
             )
             if not valid:
                 return
-=======
-    elif geo_a.geo_type == GeoType.MESH and geo_b.geo_type == GeoType.CAPSULE:
-        p_a_world, p_b_world, normal, distance = mesh_capsule_collision(
-            geo_a, geo_b, point_id, shape_source_ptr, shape_a
-        )
-
-    elif geo_a.geo_type == GeoType.PLANE and geo_b.geo_type == GeoType.CAPSULE:
-        p_b_world, p_a_world, neg_normal, distance = capsule_plane_collision(geo_b, geo_a, point_id, edge_sdf_iter)
-        # Flip the normal since we flipped the arguments
-        normal = -neg_normal
-
-    elif geo_a.geo_type == GeoType.PLANE and geo_b.geo_type == GeoType.CYLINDER:
-        p_b_world, p_a_world, neg_normal, distance = cylinder_plane_collision(geo_b, geo_a, point_id, edge_sdf_iter)
-        # Flip the normal since we flipped the arguments
-        normal = -neg_normal
-        # Check if this contact point is valid (primitive function returns wp.inf for invalid contacts)
-        if distance >= 1.0e5:  # Use a reasonable threshold instead of exact wp.inf comparison
-            return
-
-    elif geo_a.geo_type == GeoType.MESH and geo_b.geo_type == GeoType.BOX:
-        p_a_world, p_b_world, normal, distance = mesh_box_collision(geo_a, geo_b, point_id, shape_source_ptr, shape_a)
-
-    elif geo_a.geo_type == GeoType.BOX and geo_b.geo_type == GeoType.MESH:
-        p_a_world, p_b_world, normal, distance, valid = box_mesh_collision(
-            geo_a, geo_b, point_id, shape_source_ptr, shape_b, rigid_contact_margin, thickness
-        )
-        if not valid:
-            return
->>>>>>> 5ebcecd3
 
         elif geo_a.geo_type == GeoType.MESH and geo_b.geo_type == GeoType.CAPSULE:
             p_a_world, p_b_world, normal, distance = mesh_capsule_collision(
