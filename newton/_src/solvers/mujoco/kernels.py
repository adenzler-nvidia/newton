# SPDX-FileCopyrightText: Copyright (c) 2025 The Newton Developers
# SPDX-License-Identifier: Apache-2.0
#
# Licensed under the Apache License, Version 2.0 (the "License");
# you may not use this file except in compliance with the License.
# You may obtain a copy of the License at
#
# http://www.apache.org/licenses/LICENSE-2.0
#
# Unless required by applicable law or agreed to in writing, software
# distributed under the License is distributed on an "AS IS" BASIS,
# WITHOUT WARRANTIES OR CONDITIONS OF ANY KIND, either express or implied.
# See the License for the specific language governing permissions and
# limitations under the License.

"""Warp kernels for SolverMuJoCo."""

from __future__ import annotations

from typing import Any

import warp as wp

from ...sim import JointType

# Custom vector types
vec5 = wp.types.vector(length=5, dtype=wp.float32)
vec10 = wp.types.vector(length=10, dtype=wp.float32)


# Constants
MJ_MINVAL = 2.220446049250313e-16


# Utility functions
@wp.func
def orthogonals(a: wp.vec3):
    y = wp.vec3(0.0, 1.0, 0.0)
    z = wp.vec3(0.0, 0.0, 1.0)
    b = wp.where((-0.5 < a[1]) and (a[1] < 0.5), y, z)
    b = b - a * wp.dot(a, b)
    b = wp.normalize(b)
    if wp.length(a) == 0.0:
        b = wp.vec3(0.0, 0.0, 0.0)
    c = wp.cross(a, b)

    return b, c


@wp.func
def make_frame(a: wp.vec3):
    a = wp.normalize(a)
    b, c = orthogonals(a)

    # fmt: off
    return wp.mat33(
    a.x, a.y, a.z,
    b.x, b.y, b.z,
    c.x, c.y, c.z
  )
    # fmt: on


@wp.func
def write_contact(
    # Data in:
    # In:
    dist_in: float,
    pos_in: wp.vec3,
    frame_in: wp.mat33,
    margin_in: float,
    gap_in: float,
    condim_in: int,
    friction_in: vec5,
    solref_in: wp.vec2f,
    solreffriction_in: wp.vec2f,
    solimp_in: vec5,
    geoms_in: wp.vec2i,
    worldid_in: int,
    contact_id_in: int,
    # Data out:
    contact_dist_out: wp.array(dtype=float),
    contact_pos_out: wp.array(dtype=wp.vec3),
    contact_frame_out: wp.array(dtype=wp.mat33),
    contact_includemargin_out: wp.array(dtype=float),
    contact_friction_out: wp.array(dtype=vec5),
    contact_solref_out: wp.array(dtype=wp.vec2),
    contact_solreffriction_out: wp.array(dtype=wp.vec2),
    contact_solimp_out: wp.array(dtype=vec5),
    contact_dim_out: wp.array(dtype=int),
    contact_geom_out: wp.array(dtype=wp.vec2i),
    contact_worldid_out: wp.array(dtype=int),
):
    # See function write_contact in mujoco_warp, file collision_primitive.py

    cid = contact_id_in
    contact_dist_out[cid] = dist_in
    contact_pos_out[cid] = pos_in
    contact_frame_out[cid] = frame_in
    contact_geom_out[cid] = geoms_in
    contact_worldid_out[cid] = worldid_in
    contact_includemargin_out[cid] = margin_in - gap_in
    contact_dim_out[cid] = condim_in
    contact_friction_out[cid] = friction_in
    contact_solref_out[cid] = solref_in
    contact_solreffriction_out[cid] = solreffriction_in
    contact_solimp_out[cid] = solimp_in


@wp.func
def contact_params(
    geom_condim: wp.array(dtype=int),
    geom_priority: wp.array(dtype=int),
    geom_solmix: wp.array2d(dtype=float),
    geom_solref: wp.array2d(dtype=wp.vec2),
    geom_solimp: wp.array2d(dtype=vec5),
    geom_friction: wp.array2d(dtype=wp.vec3),
    geom_margin: wp.array2d(dtype=float),
    geom_gap: wp.array2d(dtype=float),
    geoms: wp.vec2i,
    worldid: int,
):
    # See function contact_params in mujoco_warp, file collision_primitive.py

    g1 = geoms[0]
    g2 = geoms[1]

    p1 = geom_priority[g1]
    p2 = geom_priority[g2]

    solmix1 = geom_solmix[worldid, g1]
    solmix2 = geom_solmix[worldid, g2]

    mix = solmix1 / (solmix1 + solmix2)
    mix = wp.where((solmix1 < MJ_MINVAL) and (solmix2 < MJ_MINVAL), 0.5, mix)
    mix = wp.where((solmix1 < MJ_MINVAL) and (solmix2 >= MJ_MINVAL), 0.0, mix)
    mix = wp.where((solmix1 >= MJ_MINVAL) and (solmix2 < MJ_MINVAL), 1.0, mix)
    mix = wp.where(p1 == p2, mix, wp.where(p1 > p2, 1.0, 0.0))

    margin = wp.max(geom_margin[worldid, g1], geom_margin[worldid, g2])
    gap = wp.max(geom_gap[worldid, g1], geom_gap[worldid, g2])

    condim1 = geom_condim[g1]
    condim2 = geom_condim[g2]
    condim = wp.where(p1 == p2, wp.max(condim1, condim2), wp.where(p1 > p2, condim1, condim2))

    max_geom_friction = wp.max(geom_friction[worldid, g1], geom_friction[worldid, g2])
    friction = vec5(
        max_geom_friction[0],
        max_geom_friction[0],
        max_geom_friction[1],
        max_geom_friction[2],
        max_geom_friction[2],
    )

    if geom_solref[worldid, g1].x > 0.0 and geom_solref[worldid, g2].x > 0.0:
        solref = mix * geom_solref[worldid, g1] + (1.0 - mix) * geom_solref[worldid, g2]
    else:
        solref = wp.min(geom_solref[worldid, g1], geom_solref[worldid, g2])

    solreffriction = wp.vec2(0.0, 0.0)

    solimp = mix * geom_solimp[worldid, g1] + (1.0 - mix) * geom_solimp[worldid, g2]

    return margin, gap, condim, friction, solref, solreffriction, solimp


# Kernel functions
@wp.kernel
def convert_newton_contacts_to_mjwarp_kernel(
    body_q: wp.array(dtype=wp.transform),
    shape_body: wp.array(dtype=int),
    # Model:
    geom_condim: wp.array(dtype=int),
    geom_priority: wp.array(dtype=int),
    geom_solmix: wp.array2d(dtype=float),
    geom_solref: wp.array2d(dtype=wp.vec2),
    geom_solimp: wp.array2d(dtype=vec5),
    geom_friction: wp.array2d(dtype=wp.vec3),
    geom_margin: wp.array2d(dtype=float),
    geom_gap: wp.array2d(dtype=float),
    # Newton contacts
    rigid_contact_count: wp.array(dtype=wp.int32),
    rigid_contact_shape0: wp.array(dtype=wp.int32),
    rigid_contact_shape1: wp.array(dtype=wp.int32),
    rigid_contact_point0: wp.array(dtype=wp.vec3),
    rigid_contact_point1: wp.array(dtype=wp.vec3),
    rigid_contact_normal: wp.array(dtype=wp.vec3),
    rigid_contact_thickness0: wp.array(dtype=wp.float32),
    rigid_contact_thickness1: wp.array(dtype=wp.float32),
    bodies_per_world: int,
    to_mjc_geom_index: wp.array(dtype=wp.vec2i),
    # Mujoco warp contacts
    nacon_out: wp.array(dtype=int),
    contact_dist_out: wp.array(dtype=float),
    contact_pos_out: wp.array(dtype=wp.vec3),
    contact_frame_out: wp.array(dtype=wp.mat33),
    contact_includemargin_out: wp.array(dtype=float),
    contact_friction_out: wp.array(dtype=vec5),
    contact_solref_out: wp.array(dtype=wp.vec2),
    contact_solreffriction_out: wp.array(dtype=wp.vec2),
    contact_solimp_out: wp.array(dtype=vec5),
    contact_dim_out: wp.array(dtype=int),
    contact_geom_out: wp.array(dtype=wp.vec2i),
    contact_worldid_out: wp.array(dtype=int),
    # Values to clear - see _zero_collision_arrays kernel from mujoco_warp
    nworld_in: int,
    ncollision_out: wp.array(dtype=int),
):
    # See kernel solve_body_contact_positions for reference

    tid = wp.tid()

    # Set number of contacts (for a single world)
    if tid == 0:
        nacon_out[0] = rigid_contact_count[0]
        ncollision_out[0] = 0

    if tid >= rigid_contact_count[0]:
        return

    shape_a = rigid_contact_shape0[tid]
    shape_b = rigid_contact_shape1[tid]

    body_a = -1
    if shape_a >= 0:
        body_a = shape_body[shape_a]
    body_b = -1
    if shape_b >= 0:
        body_b = shape_body[shape_b]

    X_wb_a = wp.transform_identity()
    X_wb_b = wp.transform_identity()
    if body_a >= 0:
        X_wb_a = body_q[body_a]

    if body_b >= 0:
        X_wb_b = body_q[body_b]

    bx_a = wp.transform_point(X_wb_a, rigid_contact_point0[tid])
    bx_b = wp.transform_point(X_wb_b, rigid_contact_point1[tid])

    thickness = rigid_contact_thickness0[tid] + rigid_contact_thickness1[tid]

    n = -rigid_contact_normal[tid]
    dist = wp.dot(n, bx_b - bx_a) - thickness

    # Contact position: use midpoint between contact points (as in XPBD kernel)
    pos = 0.5 * (bx_a + bx_b)

    # Build contact frame
    frame = make_frame(n)

    world_geom_a = to_mjc_geom_index[shape_a]
    world_geom_b = to_mjc_geom_index[shape_b]
    geoms = wp.vec2i(world_geom_a[1], world_geom_b[1])

    # See kernel update_body_mass_ipos_kernel, line below:
    #     worldid = wp.tid() // bodies_per_world
    # which uses the same strategy to determine the world id
    worldid = world_geom_a[0]
    if worldid < 0:
        worldid = world_geom_b[0]

    margin, gap, condim, friction, solref, solreffriction, solimp = contact_params(
        geom_condim,
        geom_priority,
        geom_solmix,
        geom_solref,
        geom_solimp,
        geom_friction,
        geom_margin,
        geom_gap,
        geoms,
        worldid,
    )

    # Use the write_contact function to write all the data
    write_contact(
        dist_in=dist,
        pos_in=pos,
        frame_in=frame,
        margin_in=margin,
        gap_in=gap,
        condim_in=condim,
        friction_in=friction,
        solref_in=solref,
        solreffriction_in=solreffriction,
        solimp_in=solimp,
        geoms_in=geoms,
        worldid_in=worldid,
        contact_id_in=tid,
        contact_dist_out=contact_dist_out,
        contact_pos_out=contact_pos_out,
        contact_frame_out=contact_frame_out,
        contact_includemargin_out=contact_includemargin_out,
        contact_friction_out=contact_friction_out,
        contact_solref_out=contact_solref_out,
        contact_solreffriction_out=contact_solreffriction_out,
        contact_solimp_out=contact_solimp_out,
        contact_dim_out=contact_dim_out,
        contact_geom_out=contact_geom_out,
        contact_worldid_out=contact_worldid_out,
    )


@wp.kernel
def convert_mj_coords_to_warp_kernel(
    qpos: wp.array2d(dtype=wp.float32),
    qvel: wp.array2d(dtype=wp.float32),
    joints_per_world: int,
    up_axis: int,
    joint_type: wp.array(dtype=wp.int32),
    joint_q_start: wp.array(dtype=wp.int32),
    joint_qd_start: wp.array(dtype=wp.int32),
    joint_dof_dim: wp.array(dtype=wp.int32, ndim=2),
    # outputs
    joint_q: wp.array(dtype=wp.float32),
    joint_qd: wp.array(dtype=wp.float32),
):
    worldid, jntid = wp.tid()

    type = joint_type[jntid]
    q_i = joint_q_start[jntid]
    qd_i = joint_qd_start[jntid]
    wq_i = joint_q_start[joints_per_world * worldid + jntid]
    wqd_i = joint_qd_start[joints_per_world * worldid + jntid]

    if type == JointType.FREE:
        # convert position components
        for i in range(3):
            joint_q[wq_i + i] = qpos[worldid, q_i + i]

        # change quaternion order from wxyz to xyzw
        rot = wp.quat(
            qpos[worldid, q_i + 4],
            qpos[worldid, q_i + 5],
            qpos[worldid, q_i + 6],
            qpos[worldid, q_i + 3],
        )
        joint_q[wq_i + 3] = rot[0]
        joint_q[wq_i + 4] = rot[1]
        joint_q[wq_i + 5] = rot[2]
        joint_q[wq_i + 6] = rot[3]
        # for i in range(6):
        #     # convert velocity components
        #     joint_qd[wqd_i + i] = qvel[worldid, qd_i + i]

        joint_qd[wqd_i + 0] = qvel[worldid, qd_i + 0]
        joint_qd[wqd_i + 1] = qvel[worldid, qd_i + 1]
        joint_qd[wqd_i + 2] = qvel[worldid, qd_i + 2]

        w = wp.vec3(qvel[worldid, qd_i + 3], qvel[worldid, qd_i + 4], qvel[worldid, qd_i + 5])
        w = wp.quat_rotate(rot, w)
        joint_qd[wqd_i + 3] = w[0]
        joint_qd[wqd_i + 4] = w[1]
        joint_qd[wqd_i + 5] = w[2]
    elif type == JointType.BALL:
        # change quaternion order from wxyz to xyzw
        rot = wp.quat(
            qpos[worldid, q_i + 1],
            qpos[worldid, q_i + 2],
            qpos[worldid, q_i + 3],
            qpos[worldid, q_i],
        )
        joint_q[wq_i] = rot[0]
        joint_q[wq_i + 1] = rot[1]
        joint_q[wq_i + 2] = rot[2]
        joint_q[wq_i + 3] = rot[3]
        for i in range(3):
            # convert velocity components
            joint_qd[wqd_i + i] = qvel[worldid, qd_i + i]
    else:
        axis_count = joint_dof_dim[jntid, 0] + joint_dof_dim[jntid, 1]
        for i in range(axis_count):
            # convert position components
            joint_q[wq_i + i] = qpos[worldid, q_i + i]
        for i in range(axis_count):
            # convert velocity components
            joint_qd[wqd_i + i] = qvel[worldid, qd_i + i]


@wp.kernel
def convert_warp_coords_to_mj_kernel(
    joint_q: wp.array(dtype=wp.float32),
    joint_qd: wp.array(dtype=wp.float32),
    joints_per_world: int,
    up_axis: int,
    joint_type: wp.array(dtype=wp.int32),
    joint_q_start: wp.array(dtype=wp.int32),
    joint_qd_start: wp.array(dtype=wp.int32),
    joint_dof_dim: wp.array(dtype=wp.int32, ndim=2),
    # outputs
    qpos: wp.array2d(dtype=wp.float32),
    qvel: wp.array2d(dtype=wp.float32),
):
    worldid, jntid = wp.tid()

    type = joint_type[jntid]
    q_i = joint_q_start[jntid]
    qd_i = joint_qd_start[jntid]
    wq_i = joint_q_start[joints_per_world * worldid + jntid]
    wqd_i = joint_qd_start[joints_per_world * worldid + jntid]

    if type == JointType.FREE:
        # convert position components
        for i in range(3):
            qpos[worldid, q_i + i] = joint_q[wq_i + i]

        rot = wp.quat(
            joint_q[wq_i + 3],
            joint_q[wq_i + 4],
            joint_q[wq_i + 5],
            joint_q[wq_i + 6],
        )
        # change quaternion order from xyzw to wxyz
        qpos[worldid, q_i + 3] = rot[3]
        qpos[worldid, q_i + 4] = rot[0]
        qpos[worldid, q_i + 5] = rot[1]
        qpos[worldid, q_i + 6] = rot[2]
        # for i in range(6):
        #     # convert velocity components
        #     qvel[worldid, qd_i + i] = joint_qd[qd_i + i]

        qvel[worldid, qd_i + 0] = joint_qd[wqd_i + 0]
        qvel[worldid, qd_i + 1] = joint_qd[wqd_i + 1]
        qvel[worldid, qd_i + 2] = joint_qd[wqd_i + 2]

        w = wp.vec3(joint_qd[wqd_i + 3], joint_qd[wqd_i + 4], joint_qd[wqd_i + 5])
        w = wp.quat_rotate_inv(rot, w)
        qvel[worldid, qd_i + 3] = w[0]
        qvel[worldid, qd_i + 4] = w[1]
        qvel[worldid, qd_i + 5] = w[2]

    elif type == JointType.BALL:
        # change quaternion order from xyzw to wxyz
        qpos[worldid, q_i + 0] = joint_q[wq_i + 1]
        qpos[worldid, q_i + 1] = joint_q[wq_i + 2]
        qpos[worldid, q_i + 2] = joint_q[wq_i + 3]
        qpos[worldid, q_i + 3] = joint_q[wq_i + 0]
        for i in range(3):
            # convert velocity components
            qvel[worldid, qd_i + i] = joint_qd[wqd_i + i]
    else:
        axis_count = joint_dof_dim[jntid, 0] + joint_dof_dim[jntid, 1]
        for i in range(axis_count):
            # convert position components
            qpos[worldid, q_i + i] = joint_q[wq_i + i]
        for i in range(axis_count):
            # convert velocity components
            qvel[worldid, qd_i + i] = joint_qd[wqd_i + i]


@wp.kernel
def convert_mjw_contact_to_warp_kernel(
    # inputs
    contact_geom_mapping: wp.array2d(dtype=wp.int32),
    pyramidal_cone: bool,
    mj_nacon: wp.array(dtype=wp.int32),
    mj_contact_frame: wp.array(dtype=wp.mat33f),
    mj_contact_dim: wp.array(dtype=int),
    mj_contact_geom: wp.array(dtype=wp.vec2i),
    mj_contact_efc_address: wp.array2d(dtype=int),
    mj_contact_worldid: wp.array(dtype=wp.int32),
    mj_efc_force: wp.array2d(dtype=float),
    # outputs
    contact_pair: wp.array(dtype=wp.vec2i),
    contact_normal: wp.array(dtype=wp.vec3f),
    contact_force: wp.array(dtype=float),
):
    n_contacts = mj_nacon[0]
    contact_idx = wp.tid()

    if contact_idx >= n_contacts:
        return

    worldid = mj_contact_worldid[contact_idx]
    geoms_mjw = mj_contact_geom[contact_idx]

    normalforce = wp.float(-1.0)

    efc_address0 = mj_contact_efc_address[contact_idx, 0]
    if efc_address0 >= 0:
        normalforce = mj_efc_force[worldid, efc_address0]

        if pyramidal_cone:
            dim = mj_contact_dim[contact_idx]
            for i in range(1, 2 * (dim - 1)):
                normalforce += mj_efc_force[worldid, mj_contact_efc_address[contact_idx, i]]

    pair = wp.vec2i()
    for i in range(2):
        pair[i] = contact_geom_mapping[worldid, geoms_mjw[i]]
    contact_pair[contact_idx] = pair
    contact_normal[contact_idx] = wp.transpose(mj_contact_frame[contact_idx])[0]
    contact_force[contact_idx] = wp.where(normalforce > 0.0, normalforce, 0.0)


@wp.kernel
def apply_mjc_control_kernel(
    joint_target_pos: wp.array(dtype=wp.float32),
    joint_target_vel: wp.array(dtype=wp.float32),
    axis_to_actuator: wp.array2d(dtype=wp.int32),
    axes_per_world: int,
    # outputs
    mj_act: wp.array2d(dtype=wp.float32),
):
    worldid, axisid = wp.tid()
    # Position actuator
    actuator_id = axis_to_actuator[axisid, 0]
    if actuator_id != -1:
        mj_act[worldid, actuator_id] = joint_target_pos[worldid * axes_per_world + axisid]
    # Velocity actuator
    actuator_id = axis_to_actuator[axisid, 1]
    if actuator_id != -1:
        mj_act[worldid, actuator_id] = joint_target_vel[worldid * axes_per_world + axisid]


@wp.kernel
def apply_mjc_body_f_kernel(
    up_axis: int,
    body_q: wp.array(dtype=wp.transform),
    body_f: wp.array(dtype=wp.spatial_vector),
    to_mjc_body_index: wp.array(dtype=wp.int32),
    bodies_per_world: int,
    # outputs
    xfrc_applied: wp.array2d(dtype=wp.spatial_vector),
):
    worldid, bodyid = wp.tid()
    mj_body_id = to_mjc_body_index[bodyid]
    if mj_body_id != -1:
        f = body_f[worldid * bodies_per_world + bodyid]
        v = wp.vec3(f[0], f[1], f[2])
        w = wp.vec3(f[3], f[4], f[5])
        xfrc_applied[worldid, mj_body_id] = wp.spatial_vector(v, w)


@wp.kernel
def apply_mjc_qfrc_kernel(
    body_q: wp.array(dtype=wp.transform),
    joint_f: wp.array(dtype=wp.float32),
    joint_type: wp.array(dtype=wp.int32),
    body_com: wp.array(dtype=wp.vec3),
    joint_child: wp.array(dtype=wp.int32),
    joint_q_start: wp.array(dtype=wp.int32),
    joint_qd_start: wp.array(dtype=wp.int32),
    joint_dof_dim: wp.array2d(dtype=wp.int32),
    joints_per_world: int,
    bodies_per_world: int,
    # outputs
    qfrc_applied: wp.array2d(dtype=wp.float32),
):
    worldid, jntid = wp.tid()
    child = joint_child[jntid]
    # q_i = joint_q_start[jntid]
    qd_i = joint_qd_start[jntid]
    # wq_i = joint_q_start[joints_per_world * worldid + jntid]
    wqd_i = joint_qd_start[joints_per_world * worldid + jntid]
    jtype = joint_type[jntid]
    if jtype == JointType.FREE or jtype == JointType.DISTANCE:
        tf = body_q[worldid * bodies_per_world + child]
        rot = wp.transform_get_rotation(tf)
        # com_world = wp.transform_point(tf, body_com[child])
        v = wp.vec3(joint_f[wqd_i + 0], joint_f[wqd_i + 1], joint_f[wqd_i + 2])
        w = wp.vec3(joint_f[wqd_i + 3], joint_f[wqd_i + 4], joint_f[wqd_i + 5])

        # rotate angular torque to world frame
        w = wp.quat_rotate_inv(rot, w)

        qfrc_applied[worldid, qd_i + 0] = v[0]
        qfrc_applied[worldid, qd_i + 1] = v[1]
        qfrc_applied[worldid, qd_i + 2] = v[2]
        qfrc_applied[worldid, qd_i + 3] = w[0]
        qfrc_applied[worldid, qd_i + 4] = w[1]
        qfrc_applied[worldid, qd_i + 5] = w[2]
    elif jtype == JointType.BALL:
        qfrc_applied[worldid, qd_i + 0] = joint_f[wqd_i + 0]
        qfrc_applied[worldid, qd_i + 1] = joint_f[wqd_i + 1]
        qfrc_applied[worldid, qd_i + 2] = joint_f[wqd_i + 2]
    else:
        for i in range(joint_dof_dim[jntid, 0] + joint_dof_dim[jntid, 1]):
            qfrc_applied[worldid, qd_i + i] = joint_f[wqd_i + i]


@wp.func
def eval_single_articulation_fk(
    joint_start: int,
    joint_end: int,
    joint_q: wp.array(dtype=float),
    joint_qd: wp.array(dtype=float),
    joint_q_start: wp.array(dtype=int),
    joint_qd_start: wp.array(dtype=int),
    joint_type: wp.array(dtype=int),
    joint_parent: wp.array(dtype=int),
    joint_child: wp.array(dtype=int),
    joint_X_p: wp.array(dtype=wp.transform),
    joint_X_c: wp.array(dtype=wp.transform),
    joint_axis: wp.array(dtype=wp.vec3),
    joint_dof_dim: wp.array(dtype=int, ndim=2),
    body_com: wp.array(dtype=wp.vec3),
    # outputs
    body_q: wp.array(dtype=wp.transform),
    body_qd: wp.array(dtype=wp.spatial_vector),
):
    for i in range(joint_start, joint_end):
        parent = joint_parent[i]
        child = joint_child[i]

        # compute transform across the joint
        type = joint_type[i]

        X_pj = joint_X_p[i]
        X_cj = joint_X_c[i]

        # parent anchor frame in world space
        X_wpj = X_pj
        # velocity of parent anchor point in world space
        v_wpj = wp.spatial_vector()
        if parent >= 0:
            X_wp = body_q[parent]
            X_wpj = X_wp * X_wpj
            r_p = wp.transform_get_translation(X_wpj) - wp.transform_point(X_wp, body_com[parent])

            v_wp = body_qd[parent]
            w_p = wp.spatial_bottom(v_wp)
            v_p = wp.spatial_top(v_wp) + wp.cross(w_p, r_p)
            v_wpj = wp.spatial_vector(v_p, w_p)

        q_start = joint_q_start[i]
        qd_start = joint_qd_start[i]
        lin_axis_count = joint_dof_dim[i, 0]
        ang_axis_count = joint_dof_dim[i, 1]

        X_j = wp.transform_identity()
        v_j = wp.spatial_vector(wp.vec3(), wp.vec3())

        if type == JointType.PRISMATIC:
            axis = joint_axis[qd_start]

            q = joint_q[q_start]
            qd = joint_qd[qd_start]

            X_j = wp.transform(axis * q, wp.quat_identity())
            v_j = wp.spatial_vector(axis * qd, wp.vec3())

        if type == JointType.REVOLUTE:
            axis = joint_axis[qd_start]

            q = joint_q[q_start]
            qd = joint_qd[qd_start]

            X_j = wp.transform(wp.vec3(), wp.quat_from_axis_angle(axis, q))
            v_j = wp.spatial_vector(wp.vec3(), axis * qd)

        if type == JointType.BALL:
            r = wp.quat(joint_q[q_start + 0], joint_q[q_start + 1], joint_q[q_start + 2], joint_q[q_start + 3])

            w = wp.vec3(joint_qd[qd_start + 0], joint_qd[qd_start + 1], joint_qd[qd_start + 2])

            X_j = wp.transform(wp.vec3(), r)
            v_j = wp.spatial_vector(wp.vec3(), w)

        if type == JointType.FREE or type == JointType.DISTANCE:
            t = wp.transform(
                wp.vec3(joint_q[q_start + 0], joint_q[q_start + 1], joint_q[q_start + 2]),
                wp.quat(joint_q[q_start + 3], joint_q[q_start + 4], joint_q[q_start + 5], joint_q[q_start + 6]),
            )

            v = wp.spatial_vector(
                wp.vec3(joint_qd[qd_start + 0], joint_qd[qd_start + 1], joint_qd[qd_start + 2]),
                wp.vec3(joint_qd[qd_start + 3], joint_qd[qd_start + 4], joint_qd[qd_start + 5]),
            )

            X_j = t
            v_j = v

        if type == JointType.D6:
            pos = wp.vec3(0.0)
            rot = wp.quat_identity()
            vel_v = wp.vec3(0.0)
            vel_w = wp.vec3(0.0)

            for j in range(lin_axis_count):
                axis = joint_axis[qd_start + j]
                pos += axis * joint_q[q_start + j]
                vel_v += axis * joint_qd[qd_start + j]

            iq = q_start + lin_axis_count
            iqd = qd_start + lin_axis_count
            for j in range(ang_axis_count):
                axis = joint_axis[iqd + j]
                rot = rot * wp.quat_from_axis_angle(axis, joint_q[iq + j])
                vel_w += joint_qd[iqd + j] * axis

            X_j = wp.transform(pos, rot)
            v_j = wp.spatial_vector(vel_v, vel_w)  # vel_v=linear, vel_w=angular

        # transform from world to joint anchor frame at child body
        X_wcj = X_wpj * X_j
        # transform from world to child body frame
        X_wc = X_wcj * wp.transform_inverse(X_cj)

        # transform velocity across the joint to world space
        linear_vel = wp.transform_vector(X_wpj, wp.spatial_top(v_j))
        angular_vel = wp.transform_vector(X_wpj, wp.spatial_bottom(v_j))

        v_wc = v_wpj + wp.spatial_vector(linear_vel, angular_vel)  # spatial vector with (linear, angular) ordering

        body_q[child] = X_wc
        body_qd[child] = v_wc


@wp.kernel
def eval_articulation_fk(
    articulation_start: wp.array(dtype=int),
    joint_q: wp.array(dtype=float),
    joint_qd: wp.array(dtype=float),
    joint_q_start: wp.array(dtype=int),
    joint_qd_start: wp.array(dtype=int),
    joint_type: wp.array(dtype=int),
    joint_parent: wp.array(dtype=int),
    joint_child: wp.array(dtype=int),
    joint_X_p: wp.array(dtype=wp.transform),
    joint_X_c: wp.array(dtype=wp.transform),
    joint_axis: wp.array(dtype=wp.vec3),
    joint_dof_dim: wp.array(dtype=int, ndim=2),
    body_com: wp.array(dtype=wp.vec3),
    # outputs
    body_q: wp.array(dtype=wp.transform),
    body_qd: wp.array(dtype=wp.spatial_vector),
):
    tid = wp.tid()

    joint_start = articulation_start[tid]
    joint_end = articulation_start[tid + 1]

    eval_single_articulation_fk(
        joint_start,
        joint_end,
        joint_q,
        joint_qd,
        joint_q_start,
        joint_qd_start,
        joint_type,
        joint_parent,
        joint_child,
        joint_X_p,
        joint_X_c,
        joint_axis,
        joint_dof_dim,
        body_com,
        # outputs
        body_q,
        body_qd,
    )


@wp.kernel
def convert_body_xforms_to_warp_kernel(
    xpos: wp.array2d(dtype=wp.vec3),
    xquat: wp.array2d(dtype=wp.quat),
    to_mjc_body_index: wp.array(dtype=wp.int32),
    bodies_per_world: int,
    # outputs
    body_q: wp.array(dtype=wp.transform),
):
    worldid, bodyid = wp.tid()
    wbi = bodies_per_world * worldid + bodyid
    mbi = to_mjc_body_index[bodyid]
    pos = xpos[worldid, mbi]
    quat = xquat[worldid, mbi]
    # convert from wxyz to xyzw
    quat = wp.quat(quat[1], quat[2], quat[3], quat[0])
    # quat = wp.quat(quat[3], quat[0], quat[1], quat[2])
    # quat = wp.quat_identity()
    # quat = wp.quat_inverse(quat)
    body_q[wbi] = wp.transform(pos, quat)


@wp.kernel
def update_body_mass_ipos_kernel(
    body_com: wp.array(dtype=wp.vec3f),
    body_mass: wp.array(dtype=float),
    body_gravcomp: wp.array(dtype=float),
    bodies_per_world: int,
    up_axis: int,
    body_mapping: wp.array(dtype=int),
    # outputs
    body_ipos: wp.array2d(dtype=wp.vec3f),
    body_mass_out: wp.array2d(dtype=float),
    body_gravcomp_out: wp.array2d(dtype=float),
):
    tid = wp.tid()
    worldid = wp.tid() // bodies_per_world
    index_in_world = wp.tid() % bodies_per_world
    mjc_idx = body_mapping[index_in_world]
    if mjc_idx == -1:
        return

    # update COM position
    if up_axis == 1:
        body_ipos[worldid, mjc_idx] = wp.vec3f(body_com[tid][0], -body_com[tid][2], body_com[tid][1])
    else:
        body_ipos[worldid, mjc_idx] = body_com[tid]

    # update mass
    body_mass_out[worldid, mjc_idx] = body_mass[tid]

    # update gravcomp
    if body_gravcomp:
        body_gravcomp_out[worldid, mjc_idx] = body_gravcomp[tid]


@wp.kernel
def update_body_inertia_kernel(
    body_inertia: wp.array(dtype=wp.mat33f),
    bodies_per_world: int,
    body_mapping: wp.array(dtype=int),
    # outputs
    body_inertia_out: wp.array2d(dtype=wp.vec3f),
    body_iquat_out: wp.array2d(dtype=wp.quatf),
):
    tid = wp.tid()
    worldid = wp.tid() // bodies_per_world
    index_in_world = wp.tid() % bodies_per_world
    mjc_idx = body_mapping[index_in_world]
    if mjc_idx == -1:
        return

    # Get inertia tensor
    I = body_inertia[tid]

    # Calculate eigenvalues and eigenvectors
    eigenvectors, eigenvalues = wp.eig3(I)

    # transpose eigenvectors to allow reshuffling by indexing rows.
    vecs_transposed = wp.transpose(eigenvectors)

    # Bubble sort for 3 elements in descending order
    for i in range(2):
        for j in range(2 - i):
            if eigenvalues[j] < eigenvalues[j + 1]:
                # Swap eigenvalues
                temp_val = eigenvalues[j]
                eigenvalues[j] = eigenvalues[j + 1]
                eigenvalues[j + 1] = temp_val
                # Swap eigenvectors
                temp_vec = vecs_transposed[j]
                vecs_transposed[j] = vecs_transposed[j + 1]
                vecs_transposed[j + 1] = temp_vec

    # Convert eigenvectors to quaternion (xyzw format)
    q = wp.quat_from_matrix(wp.transpose(vecs_transposed))
    q = wp.normalize(q)

    # Convert from xyzw to wxyz format
    q = wp.quat(q[1], q[2], q[3], q[0])

    # Store results
    body_inertia_out[worldid, mjc_idx] = eigenvalues
    body_iquat_out[worldid, mjc_idx] = q


@wp.kernel(module="unique", enable_backward=False)
def repeat_array_kernel(
    src: wp.array(dtype=Any),
    nelems_per_world: int,
    dst: wp.array(dtype=Any),
):
    tid = wp.tid()
    src_idx = tid % nelems_per_world
    dst[tid] = src[src_idx]


@wp.kernel
def update_axis_properties_kernel(
    joint_target_kp: wp.array(dtype=float),
    joint_target_kv: wp.array(dtype=float),
    joint_effort_limit: wp.array(dtype=float),
    axis_to_actuator: wp.array2d(dtype=wp.int32),
    axes_per_world: int,
    # outputs
    actuator_bias: wp.array2d(dtype=vec10),
    actuator_gain: wp.array2d(dtype=vec10),
    actuator_forcerange: wp.array2d(dtype=wp.vec2f),
):
    """Update actuator force ranges based on joint effort limits."""
    tid = wp.tid()
    worldid = tid // axes_per_world
    axis_in_world = tid % axes_per_world

    kp = joint_target_kp[tid]
    kv = joint_target_kv[tid]
    effort_limit = joint_effort_limit[tid]

    # Update position actuator (index 0)
    pos_actuator_idx = axis_to_actuator[axis_in_world, 0]
    if pos_actuator_idx >= 0:  # Valid actuator
        actuator_bias[worldid, pos_actuator_idx][1] = -kp
        actuator_gain[worldid, pos_actuator_idx][0] = kp
        actuator_forcerange[worldid, pos_actuator_idx] = wp.vec2f(-effort_limit, effort_limit)

    # Update velocity actuator (index 1)
    vel_actuator_idx = axis_to_actuator[axis_in_world, 1]
    if vel_actuator_idx >= 0:  # Valid actuator
        actuator_bias[worldid, vel_actuator_idx][2] = -kv
        actuator_gain[worldid, vel_actuator_idx][0] = kv
        actuator_forcerange[worldid, vel_actuator_idx] = wp.vec2f(-effort_limit, effort_limit)


@wp.kernel
def update_joint_dof_properties_kernel(
    joint_qd_start: wp.array(dtype=wp.int32),
    joint_dof_dim: wp.array2d(dtype=wp.int32),
    joint_mjc_dof_start: wp.array(dtype=wp.int32),
    dof_to_mjc_joint: wp.array(dtype=wp.int32),
    joint_armature: wp.array(dtype=float),
    joint_friction: wp.array(dtype=float),
    joint_limit_ke: wp.array(dtype=float),
    joint_limit_kd: wp.array(dtype=float),
    joint_limit_lower: wp.array(dtype=float),
    joint_limit_upper: wp.array(dtype=float),
    solimplimit: wp.array(dtype=vec5),
<<<<<<< HEAD
    solreffriction: wp.array(dtype=wp.vec2),
=======
    dof_solimp: wp.array(dtype=vec5),
>>>>>>> cfe3f27c
    joint_stiffness: wp.array(dtype=float),
    joint_damping: wp.array(dtype=float),
    limit_margin: wp.array(dtype=float),
    joints_per_world: int,
    # outputs
    dof_armature: wp.array2d(dtype=float),
    dof_frictionloss: wp.array2d(dtype=float),
    jnt_solimp: wp.array2d(dtype=vec5),
<<<<<<< HEAD
    dof_solref: wp.array2d(dtype=wp.vec2),
=======
    dof_solimp_out: wp.array2d(dtype=vec5),
>>>>>>> cfe3f27c
    jnt_solref: wp.array2d(dtype=wp.vec2),
    jnt_stiffness: wp.array2d(dtype=float),
    dof_damping: wp.array2d(dtype=float),
    jnt_margin: wp.array2d(dtype=float),
    jnt_range: wp.array2d(dtype=wp.vec2),
):
    """Update joint DOF properties including armature, friction loss, joint impedance limits, and solref.

    This kernel properly maps Newton DOFs to MuJoCo DOFs using joint_mjc_dof_start.
    For solimplimit and solref, we use dof_to_mjc_joint since jnt_solimp/jnt_solref are per-joint in MuJoCo.
    If solimplimit is None, jnt_solimp won't be updated (MuJoCo defaults will be preserved).
    """
    tid = wp.tid()
    worldid = tid // joints_per_world
    joint_in_world = tid % joints_per_world

    lin_axis_count = joint_dof_dim[tid, 0]
    ang_axis_count = joint_dof_dim[tid, 1]

    if lin_axis_count + ang_axis_count == 0:
        return

    newton_dof_start = joint_qd_start[tid]
    mjc_dof_start = joint_mjc_dof_start[joint_in_world]

    # Get the DOF start for the template joint (world 0)
    # dof_to_mjc_joint is only populated for template DOFs (first world)
    template_joint_idx = joint_in_world
    template_dof_start = joint_qd_start[template_joint_idx]

    # update linear dofs
    for i in range(lin_axis_count):
        newton_dof_index = newton_dof_start + i
        template_dof_index = template_dof_start + i
        mjc_dof_index = mjc_dof_start + i
        mjc_joint_index = dof_to_mjc_joint[template_dof_index]

        # Update armature and friction (per DOF)
        dof_armature[worldid, mjc_dof_index] = joint_armature[newton_dof_index]
        dof_frictionloss[worldid, mjc_dof_index] = joint_friction[newton_dof_index]
        # Update passive damping (per dof)
        if joint_damping:
            dof_damping[worldid, mjc_dof_index] = joint_damping[newton_dof_index]
        if solreffriction:
            dof_solref[worldid, mjc_dof_index] = solreffriction[newton_dof_index]

        # Update dof_solimp (per DOF)
        if dof_solimp:
            dof_solimp_out[worldid, mjc_dof_index] = dof_solimp[newton_dof_index]

        # Update joint limit solref using negative convention (per joint)
        if joint_limit_ke[newton_dof_index] > 0.0:
            jnt_solref[worldid, mjc_joint_index] = wp.vec2(
                -joint_limit_ke[newton_dof_index], -joint_limit_kd[newton_dof_index]
            )

        # Update solimplimit (per joint)
        if solimplimit:
            jnt_solimp[worldid, mjc_joint_index] = solimplimit[newton_dof_index]
        # Update passive stiffness (per joint)
        if joint_stiffness:
            jnt_stiffness[worldid, mjc_joint_index] = joint_stiffness[newton_dof_index]
        if limit_margin:
            jnt_margin[worldid, mjc_joint_index] = limit_margin[newton_dof_index]

        # update joint range (per joint)
        jnt_range[worldid, mjc_joint_index] = wp.vec2(
            joint_limit_lower[newton_dof_index], joint_limit_upper[newton_dof_index]
        )

    # update angular dofs
    for i in range(ang_axis_count):
        newton_dof_index = newton_dof_start + lin_axis_count + i
        template_dof_index = template_dof_start + lin_axis_count + i
        mjc_dof_index = mjc_dof_start + lin_axis_count + i
        mjc_joint_index = dof_to_mjc_joint[template_dof_index]

        # Update armature and friction (per DOF)
        dof_armature[worldid, mjc_dof_index] = joint_armature[newton_dof_index]
        dof_frictionloss[worldid, mjc_dof_index] = joint_friction[newton_dof_index]
        # Update passive damping (per dof)
        if joint_damping:
            dof_damping[worldid, mjc_dof_index] = joint_damping[newton_dof_index]
<<<<<<< HEAD
        if solreffriction:
            dof_solref[worldid, mjc_dof_index] = solreffriction[newton_dof_index]
=======

        # Update dof_solimp (per DOF)
        if dof_solimp:
            dof_solimp_out[worldid, mjc_dof_index] = dof_solimp[newton_dof_index]
>>>>>>> cfe3f27c

        # Update joint limit solref using negative convention (per joint)
        if joint_limit_ke[newton_dof_index] > 0.0:
            jnt_solref[worldid, mjc_joint_index] = wp.vec2(
                -joint_limit_ke[newton_dof_index], -joint_limit_kd[newton_dof_index]
            )

        # Update solimplimit (per joint)
        if solimplimit:
            jnt_solimp[worldid, mjc_joint_index] = solimplimit[newton_dof_index]
        # Update passive stiffness (per joint)
        if joint_stiffness:
            jnt_stiffness[worldid, mjc_joint_index] = joint_stiffness[newton_dof_index]
        if limit_margin:
            jnt_margin[worldid, mjc_joint_index] = limit_margin[newton_dof_index]

        # update joint range (per joint)
        jnt_range[worldid, mjc_joint_index] = wp.vec2(
            joint_limit_lower[newton_dof_index], joint_limit_upper[newton_dof_index]
        )


@wp.kernel
def update_joint_transforms_kernel(
    joint_X_p: wp.array(dtype=wp.transform),
    joint_X_c: wp.array(dtype=wp.transform),
    joint_dof_start: wp.array(dtype=wp.int32),
    joint_dof_dim: wp.array2d(dtype=wp.int32),
    joint_original_axis: wp.array(dtype=wp.vec3),
    joint_child: wp.array(dtype=wp.int32),
    joint_type: wp.array(dtype=wp.int32),
    dof_to_mjc_joint: wp.array(dtype=wp.int32),
    body_mapping: wp.array(dtype=wp.int32),
    newton_body_to_mocap_index: wp.array(dtype=wp.int32),
    joints_per_world: int,
    # outputs
    joint_pos: wp.array2d(dtype=wp.vec3),
    joint_axis: wp.array2d(dtype=wp.vec3),
    body_pos: wp.array2d(dtype=wp.vec3),
    body_quat: wp.array2d(dtype=wp.quat),
    mocap_pos: wp.array2d(dtype=wp.vec3),
    mocap_quat: wp.array2d(dtype=wp.quat),
):
    tid = wp.tid()
    worldid = tid // joints_per_world
    joint_in_world = tid % joints_per_world

    jtype = joint_type[tid]
    if jtype == JointType.FREE:
        # we do not set joint transforms for free joints
        return

    child_xform = joint_X_c[tid]
    parent_xform = joint_X_p[tid]

    # update body pos and quat from parent joint transform
    child = joint_child[joint_in_world]  # Newton body id
    body_id = body_mapping[child]  # MuJoCo body id
    tf = parent_xform * wp.transform_inverse(child_xform)

    # Check if this is a mocap body (fixed-base articulation)
    # For mocap bodies, we need to update mocap_pos/mocap_quat instead of body_pos/body_quat
    # mocap_index is -1 if not a mocap body
    mocap_index = newton_body_to_mocap_index[child]
    rotation = wp.quat(tf.q.w, tf.q.x, tf.q.y, tf.q.z)
    if mocap_index >= 0:
        mocap_pos[worldid, mocap_index] = tf.p
        mocap_quat[worldid, mocap_index] = rotation
    else:
        body_pos[worldid, body_id] = tf.p
        body_quat[worldid, body_id] = rotation

    lin_axis_count = joint_dof_dim[tid, 0]
    ang_axis_count = joint_dof_dim[tid, 1]

    if lin_axis_count + ang_axis_count == 0:
        return

    newton_dof_start = joint_dof_start[tid]
    template_dof_start = joint_dof_start[joint_in_world]
    mjc_joint_index = dof_to_mjc_joint[template_dof_start]

    # update linear dofs
    for i in range(lin_axis_count):
        newton_dof_index = newton_dof_start + i
        axis = joint_original_axis[newton_dof_index]
        ai = mjc_joint_index + i
        joint_axis[worldid, ai] = wp.quat_rotate(child_xform.q, axis)
        joint_pos[worldid, ai] = child_xform.p

    # update angular dofs
    for i in range(ang_axis_count):
        newton_dof_index = newton_dof_start + lin_axis_count + i
        axis = joint_original_axis[newton_dof_index]
        ai = mjc_joint_index + lin_axis_count + i
        joint_axis[worldid, ai] = wp.quat_rotate(child_xform.q, axis)
        joint_pos[worldid, ai] = child_xform.p


@wp.kernel(enable_backward=False)
def update_shape_mappings_kernel(
    geom_to_shape_idx: wp.array(dtype=wp.int32),
    geom_is_static: wp.array(dtype=bool),
    shape_range_len: int,
    first_env_shape_base: int,
    # output
    full_shape_mapping: wp.array(dtype=wp.vec2i),
    reverse_shape_mapping: wp.array(dtype=wp.int32, ndim=2),
):
    env_idx, geom_idx = wp.tid()
    template_or_static_idx = geom_to_shape_idx[geom_idx]
    if template_or_static_idx < 0:
        return

    # Check if this is a static shape using the precomputed mask
    # For static shapes, template_or_static_idx is the absolute Newton shape index
    # For non-static shapes, template_or_static_idx is 0-based offset from first env's first shape
    is_static = geom_is_static[geom_idx]

    if is_static:
        # Static shape - use absolute index
        # Store world ID as -1 (sentinel) since static shapes exist in all worlds
        # The actual world ID will be determined from the non-static shape in the contact pair
        global_shape_idx = template_or_static_idx
        if env_idx == 0:
            # Only store the mapping once for static shapes (use env 0's geom index)
            full_shape_mapping[global_shape_idx] = wp.vec2i(-1, geom_idx)
        reverse_shape_mapping[env_idx, geom_idx] = global_shape_idx
    else:
        # Non-static shape - compute the absolute Newton shape index for this environment
        # template_or_static_idx is 0-based offset within first_group shapes
        global_shape_idx = first_env_shape_base + template_or_static_idx + env_idx * shape_range_len
        full_shape_mapping[global_shape_idx] = wp.vec2i(env_idx, geom_idx)
        reverse_shape_mapping[env_idx, geom_idx] = global_shape_idx


@wp.kernel
def update_model_properties_kernel(
    # Newton model properties
    gravity_src: wp.array(dtype=wp.vec3),
    # MuJoCo model properties
    gravity_dst: wp.array(dtype=wp.vec3f),
):
    world_idx = wp.tid()
    gravity_dst[world_idx] = gravity_src[0]


@wp.kernel
def update_geom_properties_kernel(
    shape_collision_radius: wp.array(dtype=float),
    shape_mu: wp.array(dtype=float),
    shape_ke: wp.array(dtype=float),
    shape_kd: wp.array(dtype=float),
    shape_size: wp.array(dtype=wp.vec3f),
    shape_transform: wp.array(dtype=wp.transform),
    to_newton_shape_index: wp.array2d(dtype=wp.int32),
    geom_type: wp.array(dtype=int),
    GEOM_TYPE_MESH: int,
    geom_dataid: wp.array(dtype=int),
    mesh_pos: wp.array(dtype=wp.vec3),
    mesh_quat: wp.array(dtype=wp.quat),
    shape_torsional_friction: wp.array(dtype=float),
    shape_rolling_friction: wp.array(dtype=float),
    # outputs
    geom_rbound: wp.array2d(dtype=float),
    geom_friction: wp.array2d(dtype=wp.vec3f),
    geom_solref: wp.array2d(dtype=wp.vec2f),
    geom_size: wp.array2d(dtype=wp.vec3f),
    geom_pos: wp.array2d(dtype=wp.vec3f),
    geom_quat: wp.array2d(dtype=wp.quatf),
):
    """Update geom properties from Newton shape properties."""
    worldid, geom_idx = wp.tid()

    shape_idx = to_newton_shape_index[worldid, geom_idx]
    if shape_idx < 0:
        return

    # update bounding radius
    geom_rbound[worldid, geom_idx] = shape_collision_radius[shape_idx]

    # update friction (slide, torsion, roll)
    mu = shape_mu[shape_idx]
    torsional = shape_torsional_friction[shape_idx]
    rolling = shape_rolling_friction[shape_idx]
    geom_friction[worldid, geom_idx] = wp.vec3f(mu, torsional, rolling)

    # update geom_solref (timeconst, dampratio) using stiffness and damping
    # we don't use negative convention for geom_solref because MJWarp's code
    # combining geoms' negative solrefs looks suspicious
    ke, kd = shape_ke[shape_idx], shape_kd[shape_idx]
    if ke > 0.0 and kd > 0.0:
        # kd = 2 / timeconst -> timeconst = 2 / kd
        # ke = 1 / (timeconst^2 * dampratio^2) -> dampratio = sqrt(1 / (timeconst^2 * ke))
        timeconst = 2.0 / kd
        dampratio = wp.sqrt(1.0 / (timeconst * timeconst * ke))
        geom_solref[worldid, geom_idx] = wp.vec2f(timeconst, dampratio)
    else:
        geom_solref[worldid, geom_idx] = wp.vec2f(0.02, 1.0)

    # update size
    geom_size[worldid, geom_idx] = shape_size[shape_idx]

    # update position and orientation

    # get shape transform
    tf = shape_transform[shape_idx]

    # check if this is a mesh geom and apply mesh transformation
    if geom_type[geom_idx] == GEOM_TYPE_MESH:
        mesh_id = geom_dataid[geom_idx]
        mesh_p = mesh_pos[mesh_id]
        mesh_q = mesh_quat[mesh_id]
        mesh_tf = wp.transform(mesh_p, wp.quat(mesh_q.y, mesh_q.z, mesh_q.w, mesh_q.x))
        tf = tf * mesh_tf

    # store position and orientation
    geom_pos[worldid, geom_idx] = tf.p
    geom_quat[worldid, geom_idx] = wp.quat(tf.q.w, tf.q.x, tf.q.y, tf.q.z)<|MERGE_RESOLUTION|>--- conflicted
+++ resolved
@@ -921,11 +921,8 @@
     joint_limit_lower: wp.array(dtype=float),
     joint_limit_upper: wp.array(dtype=float),
     solimplimit: wp.array(dtype=vec5),
-<<<<<<< HEAD
     solreffriction: wp.array(dtype=wp.vec2),
-=======
     dof_solimp: wp.array(dtype=vec5),
->>>>>>> cfe3f27c
     joint_stiffness: wp.array(dtype=float),
     joint_damping: wp.array(dtype=float),
     limit_margin: wp.array(dtype=float),
@@ -934,11 +931,8 @@
     dof_armature: wp.array2d(dtype=float),
     dof_frictionloss: wp.array2d(dtype=float),
     jnt_solimp: wp.array2d(dtype=vec5),
-<<<<<<< HEAD
     dof_solref: wp.array2d(dtype=wp.vec2),
-=======
     dof_solimp_out: wp.array2d(dtype=vec5),
->>>>>>> cfe3f27c
     jnt_solref: wp.array2d(dtype=wp.vec2),
     jnt_stiffness: wp.array2d(dtype=float),
     dof_damping: wp.array2d(dtype=float),
@@ -1022,15 +1016,12 @@
         # Update passive damping (per dof)
         if joint_damping:
             dof_damping[worldid, mjc_dof_index] = joint_damping[newton_dof_index]
-<<<<<<< HEAD
         if solreffriction:
             dof_solref[worldid, mjc_dof_index] = solreffriction[newton_dof_index]
-=======
 
         # Update dof_solimp (per DOF)
         if dof_solimp:
             dof_solimp_out[worldid, mjc_dof_index] = dof_solimp[newton_dof_index]
->>>>>>> cfe3f27c
 
         # Update joint limit solref using negative convention (per joint)
         if joint_limit_ke[newton_dof_index] > 0.0:
