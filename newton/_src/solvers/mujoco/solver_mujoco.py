# SPDX-FileCopyrightText: Copyright (c) 2025 The Newton Developers
# SPDX-License-Identifier: Apache-2.0
#
# Licensed under the Apache License, Version 2.0 (the "License");
# you may not use this file except in compliance with the License.
# You may obtain a copy of the License at
#
# http://www.apache.org/licenses/LICENSE-2.0
#
# Unless required by applicable law or agreed to in writing, software
# distributed under the License is distributed on an "AS IS" BASIS,
# WITHOUT WARRANTIES OR CONDITIONS OF ANY KIND, either express or implied.
# See the License for the specific language governing permissions and
# limitations under the License.

from __future__ import annotations

import os
import warnings
from typing import TYPE_CHECKING, Any

import numpy as np
import warp as wp

from ...core.types import nparray, override
from ...geometry import MESH_MAXHULLVERT, GeoType, ShapeFlags
from ...sim import (
    JOINT_LIMIT_UNLIMITED,
    Contacts,
    Control,
    EqType,
    JointType,
    Model,
    ModelAttributeAssignment,
    ModelAttributeFrequency,
    ModelBuilder,
    State,
    color_graph,
    plot_graph,
)
from ...utils import topological_sort
from ...utils.benchmark import event_scope
from ..flags import SolverNotifyFlags
from ..solver import SolverBase
from .kernels import (
    apply_mjc_body_f_kernel,
    apply_mjc_control_kernel,
    apply_mjc_qfrc_kernel,
    convert_body_xforms_to_warp_kernel,
    convert_mj_coords_to_warp_kernel,
    convert_mjw_contact_to_warp_kernel,
    convert_newton_contacts_to_mjwarp_kernel,
    convert_warp_coords_to_mj_kernel,
    eval_articulation_fk,
    repeat_array_kernel,
    update_axis_properties_kernel,
    update_body_inertia_kernel,
    update_body_mass_ipos_kernel,
    update_geom_properties_kernel,
    update_joint_dof_properties_kernel,
    update_joint_transforms_kernel,
    update_model_properties_kernel,
    update_shape_mappings_kernel,
)

if TYPE_CHECKING:
    from mujoco import MjData, MjModel
    from mujoco_warp import Data as MjWarpData
    from mujoco_warp import Model as MjWarpModel
else:
    MjModel = object
    MjData = object
    MjWarpModel = object
    MjWarpData = object


class SolverMuJoCo(SolverBase):
    """
    This solver provides an interface to simulate physics using the `MuJoCo <https://github.com/google-deepmind/mujoco>`_ physics engine,
    optimized with GPU acceleration through `mujoco_warp <https://github.com/google-deepmind/mujoco_warp>`_. It supports both MuJoCo and
    mujoco_warp backends, enabling efficient simulation of articulated systems with
    contacts and constraints.

    .. note::

        - This solver requires `mujoco_warp`_ and its dependencies to be installed.
        - For installation instructions, see the `mujoco_warp`_ repository.

    Example
    -------

    .. code-block:: python

        solver = newton.solvers.SolverMuJoCo(model)

        # simulation loop
        for i in range(100):
            solver.step(state_in, state_out, control, contacts, dt)
            state_in, state_out = state_out, state_in

    Debugging
    ---------

    To debug the SolverMuJoCo, you can save the MuJoCo model that is created from the :class:`newton.Model` in the constructor of the SolverMuJoCo:

    .. code-block:: python

        solver = newton.solvers.SolverMuJoCo(model, save_to_mjcf="model.xml")

    This will save the MuJoCo model as an MJCF file, which can be opened in the MuJoCo simulator.

    It is also possible to visualize the simulation running in the SolverMuJoCo through MuJoCo's own viewer.
    This may help to debug the simulation and see how the MuJoCo model looks like when it is created from the Newton model.

    .. code-block:: python

        import newton

        solver = newton.solvers.SolverMuJoCo(model)

        for _ in range(num_frames):
            # step the solver
            solver.step(state_in, state_out, control, contacts, dt)
            state_in, state_out = state_out, state_in

            solver.render_mujoco_viewer()
    """

    # Class variables to cache the imported modules
    _mujoco = None
    _mujoco_warp = None

    @classmethod
    def import_mujoco(cls):
        """Import the MuJoCo Warp dependencies and cache them as class variables."""
        if cls._mujoco is None or cls._mujoco_warp is None:
            try:
                import mujoco  # noqa: PLC0415
                import mujoco_warp  # noqa: PLC0415

                cls._mujoco = mujoco
                cls._mujoco_warp = mujoco_warp
            except ImportError as e:
                raise ImportError(
                    "MuJoCo backend not installed. Please refer to https://github.com/google-deepmind/mujoco_warp for installation instructions."
                ) from e
        return cls._mujoco, cls._mujoco_warp

    @override
    @classmethod
    def register_custom_attributes(cls, builder: ModelBuilder) -> None:
        """
        Declare custom attributes to be allocated on the Model object within the ``mujoco`` namespace.
        Note that we declare all custom attributes with the :attr:`newton.ModelBuilder.CustomAttribute.usd_attribute_name` set to ``"mjc"`` here to leverage the MuJoCo USD schema
        where attributes are named ``"mjc:attr"`` rather than ``"newton:mujoco:attr"``.
        """
        builder.add_custom_attribute(
            ModelBuilder.CustomAttribute(
                name="condim",
                frequency=ModelAttributeFrequency.SHAPE,
                assignment=ModelAttributeAssignment.MODEL,
                dtype=wp.int32,
                default=3,
                namespace="mujoco",
                usd_attribute_name="mjc:condim",
            )
        )
        builder.add_custom_attribute(
            ModelBuilder.CustomAttribute(
                name="solimplimit",
                frequency=ModelAttributeFrequency.JOINT_DOF,
                assignment=ModelAttributeAssignment.MODEL,
                dtype=wp.types.vector(length=5, dtype=wp.float32),
                default=wp.types.vector(length=5, dtype=wp.float32)(0.9, 0.95, 0.001, 0.5, 2.0),
                namespace="mujoco",
                usd_attribute_name="mjc:solimplimit",
            )
        )

    def __init__(
        self,
        model: Model,
        *,
        mjw_model: MjWarpModel | None = None,
        mjw_data: MjWarpData | None = None,
        separate_worlds: bool | None = None,
        njmax: int | None = None,
        nconmax: int | None = None,
        iterations: int = 20,
        ls_iterations: int = 10,
        solver: int | str = "cg",
        integrator: int | str = "implicitfast",
        cone: int | str = "pyramidal",
        impratio: float = 1.0,
        use_mujoco_cpu: bool = False,
        disable_contacts: bool = False,
        default_actuator_gear: float | None = None,
        actuator_gears: dict[str, float] | None = None,
        update_data_interval: int = 1,
        save_to_mjcf: str | None = None,
        ls_parallel: bool = False,
        use_mujoco_contacts: bool = True,
        tolerance: float = 1e-6,
        ls_tolerance: float = 0.01,
        include_sites: bool = True,
    ):
        """
        Args:
            model (Model): the model to be simulated.
            mjw_model (MjWarpModel | None): Optional pre-existing MuJoCo Warp model. If provided with `mjw_data`, conversion from Newton model is skipped.
            mjw_data (MjWarpData | None): Optional pre-existing MuJoCo Warp data. If provided with `mjw_model`, conversion from Newton model is skipped.
            separate_worlds (bool | None): If True, each Newton world is mapped to a separate MuJoCo world. Defaults to `not use_mujoco_cpu`.
            njmax (int): Maximum number of constraints per world. If None, a default value is estimated from the initial state. Note that the larger of the user-provided value or the default value is used.
            nconmax (int | None): Number of contact points per world. If None, a default value is estimated from the initial state. Note that the larger of the user-provided value or the default value is used.
            iterations (int): Number of solver iterations.
            ls_iterations (int): Number of line search iterations for the solver.
            solver (int | str): Solver type. Can be "cg" or "newton", or their corresponding MuJoCo integer constants.
            integrator (int | str): Integrator type. Can be "euler", "rk4", or "implicitfast", or their corresponding MuJoCo integer constants.
            cone (int | str): The type of contact friction cone. Can be "pyramidal", "elliptic", or their corresponding MuJoCo integer constants.
            impratio (float): Frictional-to-normal constraint impedance ratio.
            use_mujoco_cpu (bool): If True, use the MuJoCo-C CPU backend instead of `mujoco_warp`.
            disable_contacts (bool): If True, disable contact computation in MuJoCo.
            register_collision_groups (bool): If True, register collision groups from the Newton model in MuJoCo.
            default_actuator_gear (float | None): Default gear ratio for all actuators. Can be overridden by `actuator_gears`.
            actuator_gears (dict[str, float] | None): Dictionary mapping joint names to specific gear ratios, overriding the `default_actuator_gear`.
            update_data_interval (int): Frequency (in simulation steps) at which to update the MuJoCo Data object from the Newton state. If 0, Data is never updated after initialization.
            save_to_mjcf (str | None): Optional path to save the generated MJCF model file.
            ls_parallel (bool): If True, enable parallel line search in MuJoCo. Defaults to False.
            use_mujoco_contacts (bool): If True, use the MuJoCo contact solver. If False, use the Newton contact solver (newton contacts must be passed in through the step function in that case).
            tolerance (float | None): Solver tolerance for early termination of the iterative solver. Defaults to 1e-6 and will be increased to 1e-6 by the MuJoCo solver if a smaller value is provided.
            ls_tolerance (float | None): Solver tolerance for early termination of the line search. Defaults to 0.01.
            include_sites (bool): If ``True`` (default), Newton shapes marked with ``ShapeFlags.SITE`` are exported as MuJoCo sites. Sites are non-colliding reference points used for sensor attachment, debugging, or as frames of reference. If ``False``, sites are skipped during export. Defaults to ``True``.
        """
        super().__init__(model)
        # Import and cache MuJoCo modules (only happens once per class)
        mujoco, _ = self.import_mujoco()
<<<<<<< HEAD
        self.contact_stiffness_time_const = contact_stiffness_time_const
=======
        self.joint_solimp_limit = joint_solimp_limit
>>>>>>> c1528219

        if use_mujoco_cpu and not use_mujoco_contacts:
            print("Setting use_mujoco_contacts to False has no effect when use_mujoco_cpu is True")

        self.joint_mjc_dof_start: wp.array(dtype=wp.int32) | None = None
        """Mapping from Newton joint index to the start index of its joint axes in MuJoCo. Only defined for the joint indices of the first world in Newton, defaults to -1 otherwise. Shape [joint_count], dtype int32."""
        self.mjc_axis_to_actuator: wp.array(dtype=int) | None = None
        """Mapping from Newton joint axis index to MJC actuator index. Shape [dof_count], dtype int32."""
        self.to_mjc_body_index: wp.array(dtype=int) | None = None
        """Mapping from MuJoCo body index to Newton body index (skip world body index -1). Shape [bodies_per_world], dtype int32."""
        self.to_newton_shape_index: wp.array(dtype=int, ndim=2) | None = None
        """Mapping from MuJoCo [worldid, geom index] to Newton shape index. This is used to map MuJoCo geoms to Newton shapes."""
        self.to_mjc_geom_index: wp.array(dtype=wp.vec2i) | None = None
        """Mapping from Newton shape index to MuJoCo [worldid, geom index]."""

        self.selected_shapes: wp.array(dtype=int) | None = None
        """Indices of Newton shapes that are used in the MuJoCo model (includes non-instantiated visual-only shapes) for the first world as a basis for replicating the nworlds worlds in MuJoCo Warp."""
        self.selected_joints: wp.array(dtype=int) | None = None
        """Indices of Newton joints that are used in the MuJoCo model for the first world as a basis for replicating the nworlds worlds in MuJoCo Warp."""
        self.selected_bodies: wp.array(dtype=int) | None = None
        """Indices of Newton bodies that are used in the MuJoCo model for the first world as a basis for replicating the nworlds worlds in MuJoCo Warp."""

        self._viewer = None
        """Instance of the MuJoCo viewer for debugging."""

        disableflags = 0
        if disable_contacts:
            disableflags |= mujoco.mjtDisableBit.mjDSBL_CONTACT
        if mjw_model is not None and mjw_data is not None:
            self.mjw_model = mjw_model
            self.mjw_data = mjw_data
            self.use_mujoco_cpu = False
        else:
            self.use_mujoco_cpu = use_mujoco_cpu
            if separate_worlds is None:
                separate_worlds = not use_mujoco_cpu
            with wp.ScopedTimer("convert_model_to_mujoco", active=False):
                self._convert_to_mjc(
                    model,
                    disableflags=disableflags,
                    disable_contacts=disable_contacts,
                    separate_worlds=separate_worlds,
                    njmax=njmax,
                    nconmax=nconmax,
                    iterations=iterations,
                    ls_iterations=ls_iterations,
                    cone=cone,
                    impratio=impratio,
                    solver=solver,
                    integrator=integrator,
                    default_actuator_gear=default_actuator_gear,
                    actuator_gears=actuator_gears,
                    target_filename=save_to_mjcf,
                    ls_parallel=ls_parallel,
                    tolerance=tolerance,
                    ls_tolerance=ls_tolerance,
                    include_sites=include_sites,
                )
        self.update_data_interval = update_data_interval
        self._step = 0

        if self.mjw_model is not None:
            self.mjw_model.opt.run_collision_detection = use_mujoco_contacts

    @event_scope
    def mujoco_warp_step(self):
        self._mujoco_warp.step(self.mjw_model, self.mjw_data)

    @event_scope
    @override
    def step(self, state_in: State, state_out: State, control: Control, contacts: Contacts, dt: float):
        if self.use_mujoco_cpu:
            self.apply_mjc_control(self.model, state_in, control, self.mj_data)
            if self.update_data_interval > 0 and self._step % self.update_data_interval == 0:
                # XXX updating the mujoco state at every step may introduce numerical instability
                self.update_mjc_data(self.mj_data, self.model, state_in)
            self.mj_model.opt.timestep = dt
            self._mujoco.mj_step(self.mj_model, self.mj_data)
            self.update_newton_state(self.model, state_out, self.mj_data)
        else:
            self.apply_mjc_control(self.model, state_in, control, self.mjw_data)
            if self.update_data_interval > 0 and self._step % self.update_data_interval == 0:
                self.update_mjc_data(self.mjw_data, self.model, state_in)
            self.mjw_model.opt.timestep.fill_(dt)
            with wp.ScopedDevice(self.model.device):
                if self.mjw_model.opt.run_collision_detection:
                    self.mujoco_warp_step()
                else:
                    self.convert_contacts_to_mjwarp(self.model, state_in, contacts)
                    self.mujoco_warp_step()

            self.update_newton_state(self.model, state_out, self.mjw_data)
        self._step += 1
        return state_out

    def convert_contacts_to_mjwarp(self, model: Model, state_in: State, contacts: Contacts):
        bodies_per_world = self.model.body_count // self.model.num_worlds
        wp.launch(
            convert_newton_contacts_to_mjwarp_kernel,
            dim=(contacts.rigid_contact_max,),
            inputs=[
                state_in.body_q,
                model.shape_body,
                self.mjw_model.geom_condim,
                self.mjw_model.geom_priority,
                self.mjw_model.geom_solmix,
                self.mjw_model.geom_solref,
                self.mjw_model.geom_solimp,
                self.mjw_model.geom_friction,
                self.mjw_model.geom_margin,
                self.mjw_model.geom_gap,
                # Newton contacts
                contacts.rigid_contact_count,
                contacts.rigid_contact_shape0,
                contacts.rigid_contact_shape1,
                contacts.rigid_contact_point0,
                contacts.rigid_contact_point1,
                contacts.rigid_contact_normal,
                contacts.rigid_contact_thickness0,
                contacts.rigid_contact_thickness1,
                bodies_per_world,
                self.to_mjc_geom_index,
                # Mujoco warp contacts
                self.mjw_data.nacon,
                self.mjw_data.contact.dist,
                self.mjw_data.contact.pos,
                self.mjw_data.contact.frame,
                self.mjw_data.contact.includemargin,
                self.mjw_data.contact.friction,
                self.mjw_data.contact.solref,
                self.mjw_data.contact.solreffriction,
                self.mjw_data.contact.solimp,
                self.mjw_data.contact.dim,
                self.mjw_data.contact.geom,
                self.mjw_data.contact.worldid,
                # Data to clear
                self.mjw_data.nworld,
                self.mjw_data.ncollision,
            ],
        )

    @override
    def notify_model_changed(self, flags: int):
        if flags & SolverNotifyFlags.BODY_INERTIAL_PROPERTIES:
            self.update_model_inertial_properties()
        if flags & SolverNotifyFlags.JOINT_PROPERTIES:
            self.update_joint_properties()
        if flags & SolverNotifyFlags.JOINT_DOF_PROPERTIES:
            self.update_joint_dof_properties()
        if flags & SolverNotifyFlags.SHAPE_PROPERTIES:
            self.update_geom_properties()
        if flags & SolverNotifyFlags.MODEL_PROPERTIES:
            self.update_model_properties()

    @staticmethod
    def _data_is_mjwarp(data):
        # Check if the data is a mujoco_warp Data object
        return hasattr(data, "nworld")

    def apply_mjc_control(self, model: Model, state: State, control: Control | None, mj_data: MjWarpData | MjData):
        if control is None or control.joint_f is None:
            if state.body_f is None:
                return
        is_mjwarp = SolverMuJoCo._data_is_mjwarp(mj_data)
        if is_mjwarp:
            ctrl = mj_data.ctrl
            qfrc = mj_data.qfrc_applied
            xfrc = mj_data.xfrc_applied
            nworld = mj_data.nworld
        else:
            ctrl = wp.zeros((1, len(mj_data.ctrl)), dtype=wp.float32, device=model.device)
            qfrc = wp.zeros((1, len(mj_data.qfrc_applied)), dtype=wp.float32, device=model.device)
            xfrc = wp.zeros((1, len(mj_data.xfrc_applied)), dtype=wp.spatial_vector, device=model.device)
            nworld = 1
        axes_per_world = model.joint_dof_count // nworld
        joints_per_world = model.joint_count // nworld
        bodies_per_world = model.body_count // nworld
        if control is not None:
            wp.launch(
                apply_mjc_control_kernel,
                dim=(nworld, axes_per_world),
                inputs=[
                    control.joint_target_pos,
                    control.joint_target_vel,
                    self.mjc_axis_to_actuator,
                    axes_per_world,
                ],
                outputs=[
                    ctrl,
                ],
                device=model.device,
            )
            wp.launch(
                apply_mjc_qfrc_kernel,
                dim=(nworld, joints_per_world),
                inputs=[
                    state.body_q,
                    control.joint_f,
                    model.joint_type,
                    model.body_com,
                    model.joint_child,
                    model.joint_q_start,
                    model.joint_qd_start,
                    model.joint_dof_dim,
                    joints_per_world,
                    bodies_per_world,
                ],
                outputs=[
                    qfrc,
                ],
                device=model.device,
            )

        if state.body_f is not None:
            wp.launch(
                apply_mjc_body_f_kernel,
                dim=(nworld, bodies_per_world),
                inputs=[
                    model.up_axis,
                    state.body_q,
                    state.body_f,
                    self.to_mjc_body_index,
                    bodies_per_world,
                ],
                outputs=[
                    xfrc,
                ],
                device=model.device,
            )
        if not is_mjwarp:
            mj_data.xfrc_applied = xfrc.numpy()
            mj_data.ctrl[:] = ctrl.numpy().flatten()
            mj_data.qfrc_applied[:] = qfrc.numpy()

    def update_mjc_data(self, mj_data: MjWarpData | MjData, model: Model, state: State | None = None):
        is_mjwarp = SolverMuJoCo._data_is_mjwarp(mj_data)
        if is_mjwarp:
            # we have an MjWarp Data object
            qpos = mj_data.qpos
            qvel = mj_data.qvel
            nworld = mj_data.nworld
        else:
            # we have an MjData object from Mujoco
            qpos = wp.empty((1, model.joint_coord_count), dtype=wp.float32, device=model.device)
            qvel = wp.empty((1, model.joint_dof_count), dtype=wp.float32, device=model.device)
            nworld = 1
        if state is None:
            joint_q = model.joint_q
            joint_qd = model.joint_qd
        else:
            joint_q = state.joint_q
            joint_qd = state.joint_qd
        joints_per_world = model.joint_count // nworld
        wp.launch(
            convert_warp_coords_to_mj_kernel,
            dim=(nworld, joints_per_world),
            inputs=[
                joint_q,
                joint_qd,
                joints_per_world,
                model.up_axis,
                model.joint_type,
                model.joint_q_start,
                model.joint_qd_start,
                model.joint_dof_dim,
            ],
            outputs=[qpos, qvel],
            device=model.device,
        )
        if not is_mjwarp:
            mj_data.qpos[:] = qpos.numpy().flatten()[: len(mj_data.qpos)]
            mj_data.qvel[:] = qvel.numpy().flatten()[: len(mj_data.qvel)]

    def update_newton_state(
        self,
        model: Model,
        state: State,
        mj_data: MjWarpData | MjData,
        eval_fk: bool = True,
    ):
        is_mjwarp = SolverMuJoCo._data_is_mjwarp(mj_data)
        if is_mjwarp:
            # we have an MjWarp Data object
            qpos = mj_data.qpos
            qvel = mj_data.qvel
            nworld = mj_data.nworld

            xpos = mj_data.xpos
            xquat = mj_data.xquat
        else:
            # we have an MjData object from Mujoco
            qpos = wp.array([mj_data.qpos], dtype=wp.float32, device=model.device)
            qvel = wp.array([mj_data.qvel], dtype=wp.float32, device=model.device)
            nworld = 1

            xpos = wp.array([mj_data.xpos], dtype=wp.vec3, device=model.device)
            xquat = wp.array([mj_data.xquat], dtype=wp.quat, device=model.device)
        joints_per_world = model.joint_count // nworld
        wp.launch(
            convert_mj_coords_to_warp_kernel,
            dim=(nworld, joints_per_world),
            inputs=[
                qpos,
                qvel,
                joints_per_world,
                int(model.up_axis),
                model.joint_type,
                model.joint_q_start,
                model.joint_qd_start,
                model.joint_dof_dim,
            ],
            outputs=[state.joint_q, state.joint_qd],
            device=model.device,
        )

        if eval_fk:
            # custom forward kinematics for handling multi-dof joints
            wp.launch(
                kernel=eval_articulation_fk,
                dim=model.articulation_count,
                inputs=[
                    model.articulation_start,
                    state.joint_q,
                    state.joint_qd,
                    model.joint_q_start,
                    model.joint_qd_start,
                    model.joint_type,
                    model.joint_parent,
                    model.joint_child,
                    model.joint_X_p,
                    model.joint_X_c,
                    model.joint_axis,
                    model.joint_dof_dim,
                    model.body_com,
                ],
                outputs=[
                    state.body_q,
                    state.body_qd,
                ],
                device=model.device,
            )
        else:
            bodies_per_world = model.body_count // model.num_worlds
            wp.launch(
                convert_body_xforms_to_warp_kernel,
                dim=(nworld, bodies_per_world),
                inputs=[
                    xpos,
                    xquat,
                    self.to_mjc_body_index,
                    bodies_per_world,
                ],
                outputs=[state.body_q],
                device=model.device,
            )

    @staticmethod
    def find_body_collision_filter_pairs(
        model: Model,
        selected_bodies: nparray,
        colliding_shapes: nparray,
    ):
        """For shape collision filter pairs, find body collision filter pairs that are contained within."""

        body_exclude_pairs = []
        shape_set = set(colliding_shapes)

        body_shapes = {}
        for body in selected_bodies:
            shapes = model.body_shapes[body]
            shapes = [s for s in shapes if s in shape_set]
            body_shapes[body] = shapes

        bodies_a, bodies_b = np.triu_indices(len(selected_bodies), k=1)
        for body_a, body_b in zip(bodies_a, bodies_b, strict=True):
            b1, b2 = selected_bodies[body_a], selected_bodies[body_b]
            shapes_1 = body_shapes[b1]
            shapes_2 = body_shapes[b2]
            excluded = True
            for shape_1 in shapes_1:
                for shape_2 in shapes_2:
                    if shape_1 > shape_2:
                        s1, s2 = shape_2, shape_1
                    else:
                        s1, s2 = shape_1, shape_2
                    if (s1, s2) not in model.shape_collision_filter_pairs:
                        excluded = False
                        break
            if excluded:
                body_exclude_pairs.append((b1, b2))
        return body_exclude_pairs

    @staticmethod
    def color_collision_shapes(
        model: Model, selected_shapes: nparray, visualize_graph: bool = False, shape_keys: list[str] | None = None
    ) -> nparray:
        """
        Find a graph coloring of the collision filter pairs in the model.
        Shapes within the same color cannot collide with each other.
        Shapes can only collide with shapes of different colors.

        Args:
            model (Model): The model to color the collision shapes of.
            selected_shapes (nparray): The indices of the collision shapes to color.
            visualize_graph (bool): Whether to visualize the graph coloring.
            shape_keys (list[str]): The keys of the shapes, only used for visualization.

        Returns:
            nparray: An integer array of shape (num_shapes,), where each element is the color of the corresponding shape.
        """
        # we first create a mapping from selected shape to local color shape index
        # to reduce the number of nodes in the graph to only the number of selected shapes
        # without any gaps between the indices (otherwise we have to allocate max(selected_shapes) + 1 nodes)
        to_color_shape_index = {}
        for i, shape in enumerate(selected_shapes):
            to_color_shape_index[shape] = i
        # find graph coloring of collision filter pairs
        num_shapes = len(selected_shapes)
        shape_a, shape_b = np.triu_indices(num_shapes, k=1)
        shape_collision_group_np = model.shape_collision_group.numpy()
        cgroup = [shape_collision_group_np[i] for i in selected_shapes]
        # edges representing colliding shape pairs
        graph_edges = [
            (i, j)
            for i, j in zip(shape_a, shape_b, strict=True)
            if (
                (selected_shapes[i], selected_shapes[j]) not in model.shape_collision_filter_pairs
                and (cgroup[i] == cgroup[j] or cgroup[i] == -1 or cgroup[j] == -1)
            )
        ]
        shape_color = np.zeros(model.shape_count, dtype=np.int32)
        if len(graph_edges) > 0:
            color_groups = color_graph(
                num_nodes=num_shapes,
                graph_edge_indices=wp.array(graph_edges, dtype=wp.int32),
                balance_colors=False,
            )
            num_colors = 0
            for group in color_groups:
                num_colors += 1
                shape_color[selected_shapes[group]] = num_colors
            if visualize_graph:
                plot_graph(
                    vertices=np.arange(num_shapes),
                    edges=graph_edges,
                    node_labels=[shape_keys[i] for i in selected_shapes] if shape_keys is not None else None,
                    node_colors=[shape_color[i] for i in selected_shapes],
                )

        return shape_color

    @override
    def update_contacts(self, contacts: Contacts) -> None:
        # TODO: ensure that class invariants are preserved
        # TODO: fill actual contact arrays instead of creating new ones
        mj_data = self.mjw_data
        naconmax = mj_data.naconmax
        mj_contact = mj_data.contact

        contacts.rigid_contact_max = naconmax
        contacts.rigid_contact_count = mj_data.nacon
        contacts.position = mj_contact.pos
        contacts.separation = mj_contact.dist

        if not hasattr(contacts, "pair"):
            contacts.pair = wp.empty(naconmax, dtype=wp.vec2i, device=self.model.device)

        if not hasattr(contacts, "normal"):
            contacts.normal = wp.empty(naconmax, dtype=wp.vec3f, device=self.model.device)

        if not hasattr(contacts, "force"):
            contacts.force = wp.empty(naconmax, dtype=wp.float32, device=self.model.device)

        wp.launch(
            convert_mjw_contact_to_warp_kernel,
            dim=mj_data.naconmax,
            inputs=[
                self.to_newton_shape_index,
                self.mjw_model.opt.cone == int(self._mujoco.mjtCone.mjCONE_PYRAMIDAL),
                mj_data.nacon,
                mj_contact.frame,
                mj_contact.dim,
                mj_contact.geom,
                mj_contact.efc_address,
                mj_contact.worldid,
                mj_data.efc.force,
            ],
            outputs=[
                contacts.pair,
                contacts.normal,
                contacts.force,
            ],
            device=self.model.device,
        )
        contacts.n_contacts = mj_data.nacon

    def _convert_to_mjc(
        self,
        model: Model,
        state: State | None = None,
        *,
        separate_worlds: bool = True,
        iterations: int = 20,
        ls_iterations: int = 10,
        njmax: int | None = None,  # number of constraints per world
        nconmax: int | None = None,
        solver: int | str = "cg",
        integrator: int | str = "implicitfast",
        disableflags: int = 0,
        disable_contacts: bool = False,
        impratio: float = 1.0,
        tolerance: float = 1e-6,
        ls_tolerance: float = 0.01,
        cone: int | str = "pyramidal",
        geom_solimp: tuple[float, float, float, float, float] = (0.9, 0.95, 0.001, 0.5, 2.0),
        geom_friction: tuple[float, float, float] | None = None,
        target_filename: str | None = None,
        default_actuator_args: dict | None = None,
        default_actuator_gear: float | None = None,
        actuator_gears: dict[str, float] | None = None,
        actuated_axes: list[int] | None = None,
        skip_visual_only_geoms: bool = True,
        include_sites: bool = True,
        add_axes: bool = False,
        mesh_maxhullvert: int = MESH_MAXHULLVERT,
        ls_parallel: bool = False,
    ) -> tuple[MjWarpModel, MjWarpData, MjModel, MjData]:
        """
        Convert a Newton model and state to MuJoCo (Warp) model and data.

        Args:
            Model (newton.Model): The Newton model to convert.
            State (newton.State): The Newton state to convert.

        Returns:
            tuple[MjWarpModel, MjWarpData, MjModel, MjData]: A tuple containing the model and data objects for ``mujoco_warp`` and MuJoCo.
        """

        if not model.joint_count:
            raise ValueError("The model must have at least one joint to be able to convert it to MuJoCo.")

        # Validate that separate_worlds=False is only used with single world
        if not separate_worlds and model.num_worlds > 1:
            raise ValueError(
                f"separate_worlds=False is only supported for single-world models. "
                f"Got num_worlds={model.num_worlds}. Use separate_worlds=True for multi-world models."
            )

        mujoco, mujoco_warp = self.import_mujoco()

        actuator_args = {
            # "ctrllimited": True,
            # "ctrlrange": (-1.0, 1.0),
            "gear": [1.0, 0.0, 0.0, 0.0, 0.0, 0.0],
            "trntype": mujoco.mjtTrn.mjTRN_JOINT,
            # motor actuation properties (already the default settings in Mujoco)
            "gainprm": [1.0, 0, 0, 0, 0, 0, 0, 0, 0, 0],
            "biasprm": [0.0, 0.0, 0.0, 0.0, 0.0, 0.0, 0.0, 0.0, 0.0, 0.0],
            "dyntype": mujoco.mjtDyn.mjDYN_NONE,
            "gaintype": mujoco.mjtGain.mjGAIN_FIXED,
            "biastype": mujoco.mjtBias.mjBIAS_AFFINE,
        }
        if default_actuator_args is not None:
            actuator_args.update(default_actuator_args)
        if default_actuator_gear is not None:
            actuator_args["gear"][0] = default_actuator_gear
        if actuator_gears is None:
            actuator_gears = {}

        def _resolve_mj_opt(val, opts: dict[str, int], kind: str):
            if isinstance(val, str):
                key = val.strip().lower()
                try:
                    return opts[key]
                except KeyError as e:
                    options = "', '".join(sorted(opts))
                    raise ValueError(f"Unknown {kind} '{val}'. Valid options: '{options}'.") from e
            return val

        solver = _resolve_mj_opt(
            solver, {"cg": mujoco.mjtSolver.mjSOL_CG, "newton": mujoco.mjtSolver.mjSOL_NEWTON}, "solver"
        )
        integrator = _resolve_mj_opt(
            integrator,
            {
                "euler": mujoco.mjtIntegrator.mjINT_EULER,
                "rk4": mujoco.mjtIntegrator.mjINT_RK4,
                "implicit": mujoco.mjtIntegrator.mjINT_IMPLICITFAST,
                "implicitfast": mujoco.mjtIntegrator.mjINT_IMPLICITFAST,
            },
            "integrator",
        )
        cone = _resolve_mj_opt(
            cone, {"pyramidal": mujoco.mjtCone.mjCONE_PYRAMIDAL, "elliptic": mujoco.mjtCone.mjCONE_ELLIPTIC}, "cone"
        )

        def quat_to_mjc(q):
            # convert from xyzw to wxyz
            return [q[3], q[0], q[1], q[2]]

        def quat_from_mjc(q):
            # convert from wxyz to xyzw
            return [q[1], q[2], q[3], q[0]]

        def fill_arr_from_dict(arr: nparray, d: dict[int, Any]):
            # fast way to fill an array from a dictionary
            # keys and values can also be tuples of integers
            keys = np.array(list(d.keys()), dtype=int)
            vals = np.array(list(d.values()), dtype=int)
            if keys.ndim == 1:
                arr[keys] = vals
            else:
                arr[tuple(keys.T)] = vals

        spec = mujoco.MjSpec()
        spec.option.disableflags = disableflags
        spec.option.gravity = np.array([*model.gravity.numpy()[0]])
        spec.option.solver = solver
        spec.option.integrator = integrator
        spec.option.iterations = iterations
        spec.option.ls_iterations = ls_iterations
        spec.option.cone = cone
        spec.option.impratio = impratio
        spec.option.tolerance = tolerance
        spec.option.ls_tolerance = ls_tolerance
        spec.option.jacobian = mujoco.mjtJacobian.mjJAC_AUTO

        defaults = spec.default
        if callable(defaults):
            defaults = defaults()
        defaults.geom.solref = (0.02, 1.0)
        defaults.geom.solimp = geom_solimp
        # Use model's friction parameters if geom_friction is not provided
        if geom_friction is None:
            geom_friction = (1.0, model.rigid_contact_torsional_friction, model.rigid_contact_rolling_friction)
        defaults.geom.friction = geom_friction
        # defaults.geom.contype = 0
        spec.compiler.inertiafromgeom = mujoco.mjtInertiaFromGeom.mjINERTIAFROMGEOM_AUTO

        if add_axes:
            # add axes for debug visualization in MuJoCo viewer when loading the generated XML
            spec.worldbody.add_geom(
                type=mujoco.mjtGeom.mjGEOM_CYLINDER,
                name="axis_x",
                fromto=[0.0, 0.0, 0.0, 1.0, 0.0, 0.0],
                rgba=[1.0, 0.0, 0.0, 1.0],
                size=[0.01, 0.01, 0.01],
                contype=0,
                conaffinity=0,
            )
            spec.worldbody.add_geom(
                type=mujoco.mjtGeom.mjGEOM_CYLINDER,
                name="axis_y",
                fromto=[0.0, 0.0, 0.0, 0.0, 1.0, 0.0],
                rgba=[0.0, 1.0, 0.0, 1.0],
                size=[0.01, 0.01, 0.01],
                contype=0,
                conaffinity=0,
            )
            spec.worldbody.add_geom(
                type=mujoco.mjtGeom.mjGEOM_CYLINDER,
                name="axis_z",
                fromto=[0.0, 0.0, 0.0, 0.0, 0.0, 1.0],
                rgba=[0.0, 0.0, 1.0, 1.0],
                size=[0.01, 0.01, 0.01],
                contype=0,
                conaffinity=0,
            )

        joint_parent = model.joint_parent.numpy()
        joint_child = model.joint_child.numpy()
        joint_parent_xform = model.joint_X_p.numpy()
        joint_child_xform = model.joint_X_c.numpy()
        joint_limit_lower = model.joint_limit_lower.numpy()
        joint_limit_upper = model.joint_limit_upper.numpy()
        joint_limit_ke = model.joint_limit_ke.numpy()
        joint_limit_kd = model.joint_limit_kd.numpy()
        joint_type = model.joint_type.numpy()
        joint_axis = model.joint_axis.numpy()
        joint_dof_dim = model.joint_dof_dim.numpy()
        joint_target_kd = model.joint_target_kd.numpy()
        joint_target_ke = model.joint_target_ke.numpy()
        joint_qd_start = model.joint_qd_start.numpy()
        joint_armature = model.joint_armature.numpy()
        joint_effort_limit = model.joint_effort_limit.numpy()
        # MoJoCo doesn't have velocity limit
        # joint_velocity_limit = model.joint_velocity_limit.numpy()
        joint_friction = model.joint_friction.numpy()
        joint_world = model.joint_world.numpy()
        body_mass = model.body_mass.numpy()
        body_inertia = model.body_inertia.numpy()
        body_com = model.body_com.numpy()
        body_world = model.body_world.numpy()
        shape_transform = model.shape_transform.numpy()
        shape_type = model.shape_type.numpy()
        shape_size = model.shape_scale.numpy()
        shape_flags = model.shape_flags.numpy()
        shape_world = model.shape_world.numpy()
        shape_mu = model.shape_material_mu.numpy()

        # retrieve MuJoCo-specific attributes
        mujoco_attrs = getattr(model, "mujoco", None)

        def get_custom_attribute(name: str) -> nparray | None:
            if mujoco_attrs is None:
                return None
            attr = getattr(mujoco_attrs, name, None)
            if attr is None:
                return None
            return attr.numpy()

        shape_condim = get_custom_attribute("condim")
        joint_solimp_limit = get_custom_attribute("solimplimit")

        eq_constraint_type = model.equality_constraint_type.numpy()
        eq_constraint_body1 = model.equality_constraint_body1.numpy()
        eq_constraint_body2 = model.equality_constraint_body2.numpy()
        eq_constraint_anchor = model.equality_constraint_anchor.numpy()
        eq_constraint_torquescale = model.equality_constraint_torquescale.numpy()
        eq_constraint_relpose = model.equality_constraint_relpose.numpy()
        eq_constraint_joint1 = model.equality_constraint_joint1.numpy()
        eq_constraint_joint2 = model.equality_constraint_joint2.numpy()
        eq_constraint_polycoef = model.equality_constraint_polycoef.numpy()
        eq_constraint_enabled = model.equality_constraint_enabled.numpy()

        INT32_MAX = np.iinfo(np.int32).max
        collision_mask_everything = INT32_MAX

        # mapping from joint axis to actuator index
        # axis_to_actuator[i, 0] = position actuator index
        # axis_to_actuator[i, 1] = velocity actuator index
        axis_to_actuator = np.zeros((model.joint_dof_count, 2), dtype=np.int32) - 1
        actuator_count = 0

        # supported non-fixed joint types in MuJoCo (fixed joints are handled by nesting bodies)
        supported_joint_types = {
            JointType.FREE,
            JointType.BALL,
            JointType.PRISMATIC,
            JointType.REVOLUTE,
            JointType.D6,
        }

        geom_type_mapping = {
            GeoType.SPHERE: mujoco.mjtGeom.mjGEOM_SPHERE,
            GeoType.PLANE: mujoco.mjtGeom.mjGEOM_PLANE,
            GeoType.CAPSULE: mujoco.mjtGeom.mjGEOM_CAPSULE,
            GeoType.CYLINDER: mujoco.mjtGeom.mjGEOM_CYLINDER,
            GeoType.BOX: mujoco.mjtGeom.mjGEOM_BOX,
            GeoType.MESH: mujoco.mjtGeom.mjGEOM_MESH,
            GeoType.CONVEX_MESH: mujoco.mjtGeom.mjGEOM_MESH,
        }

        mj_bodies = [spec.worldbody]
        # mapping from Newton body id to MuJoCo body id
        body_mapping = {-1: 0}
        # mapping from Newton shape id to MuJoCo geom name
        shape_mapping = {}

        # ensure unique names
        body_name_counts = {}
        joint_names = {}

        # number of shapes which are replicated per world (excludes singular static shapes from a negative group)
        shape_range_len = 0

        if separate_worlds:
            # determine which shapes, bodies and joints belong to the first world
            # based on the shape world: we pick objects from the first world and global shapes
            non_negatives = shape_world[shape_world >= 0]
            if len(non_negatives) > 0:
                first_group = np.min(non_negatives)
                shape_range_len = len(np.where(shape_world == first_group)[0])
            else:
                first_group = -1
                shape_range_len = model.shape_count
            selected_shapes = np.where((shape_world == first_group) | (shape_world < 0))[0]
            selected_bodies = np.where((body_world == first_group) | (body_world < 0))[0]
            selected_joints = np.where((joint_world == first_group) | (joint_world < 0))[0]
        else:
            # if we are not separating environments to worlds, we use all shapes, bodies, joints
            first_group = 0
            shape_range_len = model.shape_count

            # if we are not separating worlds, we use all shapes, bodies, joints
            selected_shapes = np.arange(model.shape_count, dtype=np.int32)
            selected_bodies = np.arange(model.body_count, dtype=np.int32)
            selected_joints = np.arange(model.joint_count, dtype=np.int32)

        # sort joints topologically depth-first since this is the order that will also be used
        # for placing bodies in the MuJoCo model
        joints_simple = list(zip(joint_parent[selected_joints], joint_child[selected_joints], strict=False))
        joint_order = topological_sort(joints_simple, use_dfs=True)
        if any(joint_order[i] != i for i in range(len(joints_simple))):
            warnings.warn(
                "Joint order is not in depth-first topological order while converting Newton model to MuJoCo, this may lead to diverging kinematics between MuJoCo and Newton.",
                stacklevel=2,
            )

        # find graph coloring of collision filter pairs
        # filter out shapes that are not colliding with anything
        colliding_shapes = selected_shapes[shape_flags[selected_shapes] & ShapeFlags.COLLIDE_SHAPES != 0]

        # number of shapes we are instantiating in MuJoCo (which will be replicated for the number of envs)
        colliding_shapes_per_world = len(colliding_shapes)

        # filter out non-colliding bodies using excludes
        body_filters = self.find_body_collision_filter_pairs(
            model,
            selected_bodies,
            colliding_shapes,
        )

        shape_color = self.color_collision_shapes(
            model, colliding_shapes, visualize_graph=False, shape_keys=model.shape_key
        )

        # store selected shapes, bodies, joints for later use in update_geom_properties
        self.selected_shapes = wp.array(selected_shapes, dtype=wp.int32, device=model.device)
        self.selected_joints = wp.array(selected_joints, dtype=wp.int32, device=model.device)
        self.selected_bodies = wp.array(selected_bodies, dtype=wp.int32, device=model.device)
        selected_shapes_set = set(selected_shapes)

        def add_geoms(newton_body_id: int):
            body = mj_bodies[body_mapping[newton_body_id]]
            shapes = model.body_shapes.get(newton_body_id)
            if not shapes:
                return
            for shape in shapes:
                if shape not in selected_shapes_set:
                    # skip shapes that are not selected for this world
                    continue
                # Skip visual-only geoms, but don't skip sites
                is_site = shape_flags[shape] & ShapeFlags.SITE
                if skip_visual_only_geoms and not is_site and not (shape_flags[shape] & ShapeFlags.COLLIDE_SHAPES):
                    continue
                stype = shape_type[shape]
                name = f"{model.shape_key[shape]}_{shape}"

                if is_site:
                    if not include_sites:
                        continue

                    # Map unsupported site types to SPHERE
                    # MuJoCo sites only support: SPHERE, CAPSULE, CYLINDER, BOX
                    supported_site_types = {GeoType.SPHERE, GeoType.CAPSULE, GeoType.CYLINDER, GeoType.BOX}
                    site_geom_type = stype if stype in supported_site_types else GeoType.SPHERE

                    tf = wp.transform(*shape_transform[shape])
                    site_params = {
                        "type": geom_type_mapping[site_geom_type],
                        "name": name,
                        "pos": tf.p,
                        "quat": quat_to_mjc(tf.q),
                    }

                    size = shape_size[shape]
                    # Ensure size is valid for the site type
                    if np.any(size > 0.0):
                        nonzero = size[size > 0.0][0]
                        size[size == 0.0] = nonzero
                        site_params["size"] = size
                    else:
                        site_params["size"] = [0.01, 0.01, 0.01]

                    if shape_flags[shape] & ShapeFlags.VISIBLE:
                        site_params["rgba"] = [0.0, 1.0, 0.0, 0.5]
                    else:
                        site_params["rgba"] = [0.0, 1.0, 0.0, 0.0]

                    body.add_site(**site_params)
                    continue

                if stype == GeoType.PLANE and newton_body_id != -1:
                    raise ValueError("Planes can only be attached to static bodies")
                geom_params = {
                    "type": geom_type_mapping[stype],
                    "name": name,
                }
                tf = wp.transform(*shape_transform[shape])
                if stype == GeoType.MESH or stype == GeoType.CONVEX_MESH:
                    mesh_src = model.shape_source[shape]
                    # use mesh-specific maxhullvert or fall back to the default
                    maxhullvert = getattr(mesh_src, "maxhullvert", mesh_maxhullvert)
                    # apply scaling
                    size = shape_size[shape]
                    vertices = mesh_src.vertices * size
                    spec.add_mesh(
                        name=name,
                        uservert=vertices.flatten(),
                        userface=mesh_src.indices.flatten(),
                        maxhullvert=maxhullvert,
                    )
                    geom_params["meshname"] = name
                geom_params["pos"] = tf.p
                geom_params["quat"] = quat_to_mjc(tf.q)
                size = shape_size[shape]
                if np.any(size > 0.0):
                    # duplicate nonzero entries at places where size is 0
                    nonzero = size[size > 0.0][0]
                    size[size == 0.0] = nonzero
                    geom_params["size"] = size
                else:
                    assert stype == GeoType.PLANE, "Only plane shapes are allowed to have a size of zero"
                    # planes are always infinite for collision purposes in mujoco
                    geom_params["size"] = [5.0, 5.0, 5.0]
                    # make ground plane blue in the MuJoCo viewer (only used for debugging)
                    geom_params["rgba"] = [0.0, 0.3, 0.6, 1.0]

                # encode collision filtering information
                if not (shape_flags[shape] & ShapeFlags.COLLIDE_SHAPES):
                    # this shape is not colliding with anything
                    geom_params["contype"] = 0
                    geom_params["conaffinity"] = 0
                else:
                    color = shape_color[shape]
                    if color < 32:
                        contype = 1 << color
                        geom_params["contype"] = contype
                        # collide with anything except shapes from the same color
                        geom_params["conaffinity"] = collision_mask_everything & ~contype

                # set friction from Newton shape materials using model's friction parameters
                mu = shape_mu[shape]
                geom_params["friction"] = [
                    mu,
                    model.rigid_contact_torsional_friction * mu,
                    model.rigid_contact_rolling_friction * mu,
                ]
                if shape_condim is not None:
                    geom_params["condim"] = shape_condim[shape]

                body.add_geom(**geom_params)
                # store the geom name instead of assuming index
                shape_mapping[shape] = name

        # add static geoms attached to the worldbody
        add_geoms(-1)

        # Maps from Newton joint index (per-world/template) to MuJoCo DOF start index (per-world/template)
        # Only populated for template joints; in kernels, use joint_in_world to index
        joint_mjc_dof_start = np.full(len(selected_joints), -1, dtype=np.int32)

        # Maps from Newton DOF index (per-world/template) to MuJoCo joint index (per-world/template)
        # Only populated for template DOFs; in kernels, use template_dof_index to look up
        # Needed because jnt_solimp/jnt_solref are per-joint (not per-DOF) in MuJoCo
        template_dof_to_mjc_joint = np.full(model.joint_dof_count // model.num_worlds, -1, dtype=np.int32)

        # need to keep track of current dof and joint counts to make the indexing above correct
        num_dofs = 0
        num_mjc_joints = 0

        # add joints, bodies and geoms
        for ji in joint_order:
            parent, child = joints_simple[ji]
            if child in body_mapping:
                raise ValueError(f"Body {child} already exists in the mapping")

            # add body
            body_mapping[child] = len(mj_bodies)

            # use the correct global joint index
            j = selected_joints[ji]

            # this assumes that the joint position is 0
            tf = wp.transform(*joint_parent_xform[j])
            tf = tf * wp.transform_inverse(wp.transform(*joint_child_xform[j]))

            jc_xform = wp.transform(*joint_child_xform[j])
            joint_pos = jc_xform.p
            joint_rot = jc_xform.q

            # ensure unique body name
            name = model.body_key[child]
            if name not in body_name_counts:
                body_name_counts[name] = 1
            else:
                while name in body_name_counts:
                    body_name_counts[name] += 1
                    name = f"{name}_{body_name_counts[name]}"

            inertia = body_inertia[child]
            body = mj_bodies[body_mapping[parent]].add_body(
                name=name,
                pos=tf.p,
                quat=quat_to_mjc(tf.q),
                mass=body_mass[child],
                ipos=body_com[child, :],
                fullinertia=[inertia[0, 0], inertia[1, 1], inertia[2, 2], inertia[0, 1], inertia[0, 2], inertia[1, 2]],
                explicitinertial=True,
            )
            mj_bodies.append(body)

            # add joint
            j_type = joint_type[j]
            qd_start = joint_qd_start[j]
            name = model.joint_key[j]
            if name not in joint_names:
                joint_names[name] = 1
            else:
                while name in joint_names:
                    joint_names[name] += 1
                    name = f"{name}_{joint_names[name]}"

            joint_mjc_dof_start[ji] = num_dofs

            if j_type == JointType.FREE:
                body.add_joint(
                    name=name,
                    type=mujoco.mjtJoint.mjJNT_FREE,
                    damping=0.0,
                    limited=False,
                )
                # For free joints, all 6 DOFs map to the same MuJoCo joint
                for i in range(6):
                    template_dof_to_mjc_joint[qd_start + i] = num_mjc_joints
                num_dofs += 6
                num_mjc_joints += 1
            elif j_type in supported_joint_types:
                lin_axis_count, ang_axis_count = joint_dof_dim[j]
                num_dofs += lin_axis_count + ang_axis_count

                # linear dofs
                for i in range(lin_axis_count):
                    ai = qd_start + i

                    axis = wp.quat_rotate(joint_rot, wp.vec3(*joint_axis[ai]))

                    joint_params = {
                        "armature": joint_armature[qd_start + i],
                        "pos": joint_pos,
                    }
                    # Set friction
                    joint_params["frictionloss"] = joint_friction[ai]
                    lower, upper = joint_limit_lower[ai], joint_limit_upper[ai]
                    if lower <= -JOINT_LIMIT_UNLIMITED and upper >= JOINT_LIMIT_UNLIMITED:
                        joint_params["limited"] = False
                    else:
                        joint_params["limited"] = True

                    # we're piping these through unconditionally even though they are only active with limited joints
                    joint_params["range"] = (lower, upper)
                    # Use negative convention for solref_limit: (-stiffness, -damping)
                    if joint_limit_ke[ai] > 0:
                        joint_params["solref_limit"] = (-joint_limit_ke[ai], -joint_limit_kd[ai])
                    if joint_solimp_limit is not None:
                        joint_params["solimp_limit"] = joint_solimp_limit[ai]
                    axname = name
                    if lin_axis_count > 1 or ang_axis_count > 1:
                        axname += "_lin"
                    if lin_axis_count > 1:
                        axname += str(i)
                    body.add_joint(
                        name=axname,
                        type=mujoco.mjtJoint.mjJNT_SLIDE,
                        axis=axis,
                        **joint_params,
                    )
                    # Map this DOF to the current MuJoCo joint index
                    template_dof_to_mjc_joint[ai] = num_mjc_joints
                    num_mjc_joints += 1

                    if actuated_axes is None or ai in actuated_axes:
                        kp = joint_target_ke[ai]
                        kd = joint_target_kd[ai]
                        effort_limit = joint_effort_limit[ai]
                        gear = actuator_gears.get(axname)
                        if gear is not None:
                            args = {}
                            args.update(actuator_args)
                            args["gear"] = [gear, 0.0, 0.0, 0.0, 0.0, 0.0]
                        else:
                            args = actuator_args
                        # forcerange is defined per actuator, meaning that P and D terms will be clamped separately in PD control and not their sum
                        # is there a similar attribute per joint dof?
                        args["forcerange"] = [-effort_limit, effort_limit]
                        args["gainprm"] = [kp, 0, 0, 0, 0, 0, 0, 0, 0, 0]
                        args["biasprm"] = [0, -kp, 0, 0, 0, 0, 0, 0, 0, 0]
                        spec.add_actuator(target=axname, **args)
                        axis_to_actuator[ai, 0] = actuator_count
                        actuator_count += 1

                        args["gainprm"] = [kd, 0, 0, 0, 0, 0, 0, 0, 0, 0]
                        args["biasprm"] = [0, 0, -kd, 0, 0, 0, 0, 0, 0, 0]
                        spec.add_actuator(target=axname, **args)
                        axis_to_actuator[ai, 1] = actuator_count
                        actuator_count += 1

                # angular dofs
                for i in range(lin_axis_count, lin_axis_count + ang_axis_count):
                    ai = qd_start + i

                    axis = wp.quat_rotate(joint_rot, wp.vec3(*joint_axis[ai]))

                    joint_params = {
                        "armature": joint_armature[qd_start + i],
                        "pos": joint_pos,
                    }
                    # Set friction
                    joint_params["frictionloss"] = joint_friction[ai]
                    lower, upper = joint_limit_lower[ai], joint_limit_upper[ai]
                    if lower <= -JOINT_LIMIT_UNLIMITED and upper >= JOINT_LIMIT_UNLIMITED:
                        joint_params["limited"] = False
                    else:
                        joint_params["limited"] = True

                    # we're piping these through unconditionally even though they are only active with limited joints
                    joint_params["range"] = (np.rad2deg(lower), np.rad2deg(upper))
                    # Use negative convention for solref_limit: (-stiffness, -damping)
                    if joint_limit_ke[ai] > 0:
                        joint_params["solref_limit"] = (-joint_limit_ke[ai], -joint_limit_kd[ai])
                    if joint_solimp_limit is not None:
                        joint_params["solimp_limit"] = joint_solimp_limit[ai]

                    axname = name
                    if lin_axis_count > 1 or ang_axis_count > 1:
                        axname += "_ang"
                    if ang_axis_count > 1:
                        axname += str(i - lin_axis_count)
                    body.add_joint(
                        name=axname,
                        type=mujoco.mjtJoint.mjJNT_HINGE,
                        axis=axis,
                        **joint_params,
                    )
                    # Map this DOF to the current MuJoCo joint index
                    template_dof_to_mjc_joint[ai] = num_mjc_joints
                    num_mjc_joints += 1

                    if actuated_axes is None or ai in actuated_axes:
                        kp = joint_target_ke[ai]
                        kd = joint_target_kd[ai]
                        effort_limit = joint_effort_limit[ai]
                        gear = actuator_gears.get(axname)
                        if gear is not None:
                            args = {}
                            args.update(actuator_args)
                            args["gear"] = [gear, 0.0, 0.0, 0.0, 0.0, 0.0]
                        else:
                            args = actuator_args
                        args["forcerange"] = [-effort_limit, effort_limit]
                        args["gainprm"] = [kp, 0, 0, 0, 0, 0, 0, 0, 0, 0]
                        args["biasprm"] = [0, -kp, 0, 0, 0, 0, 0, 0, 0, 0]
                        spec.add_actuator(target=axname, **args)
                        axis_to_actuator[ai, 0] = actuator_count
                        actuator_count += 1

                        args["gainprm"] = [kd, 0, 0, 0, 0, 0, 0, 0, 0, 0]
                        args["biasprm"] = [0, 0, -kd, 0, 0, 0, 0, 0, 0, 0]
                        spec.add_actuator(target=axname, **args)
                        axis_to_actuator[ai, 1] = actuator_count
                        actuator_count += 1

            elif j_type != JointType.FIXED:
                raise NotImplementedError(f"Joint type {j_type} is not supported yet")

            add_geoms(child)

        for i, constraint_type in enumerate(eq_constraint_type):
            if constraint_type == EqType.CONNECT:
                eq = spec.add_equality(objtype=mujoco.mjtObj.mjOBJ_BODY)
                eq.type = mujoco.mjtEq.mjEQ_CONNECT
                eq.active = eq_constraint_enabled[i]
                eq.name1 = model.body_key[eq_constraint_body1[i]]
                eq.name2 = model.body_key[eq_constraint_body2[i]]
                eq.data[0:3] = eq_constraint_anchor[i]

            elif constraint_type == EqType.JOINT:
                eq = spec.add_equality(objtype=mujoco.mjtObj.mjOBJ_JOINT)
                eq.type = mujoco.mjtEq.mjEQ_JOINT
                eq.active = eq_constraint_enabled[i]
                eq.name1 = model.joint_key[eq_constraint_joint1[i]]
                eq.name2 = model.joint_key[eq_constraint_joint2[i]]
                eq.data[0:5] = eq_constraint_polycoef[i]

            elif constraint_type == EqType.WELD:
                eq = spec.add_equality(objtype=mujoco.mjtObj.mjOBJ_BODY)
                eq.type = mujoco.mjtEq.mjEQ_WELD
                eq.active = eq_constraint_enabled[i]
                eq.name1 = model.body_key[eq_constraint_body1[i]]
                eq.name2 = model.body_key[eq_constraint_body2[i]]
                cns_relpose = wp.transform(*eq_constraint_relpose[i])
                eq.data[0:3] = eq_constraint_anchor[i]
                eq.data[3:6] = wp.transform_get_translation(cns_relpose)
                eq.data[6:10] = wp.transform_get_rotation(cns_relpose)
                eq.data[10] = eq_constraint_torquescale[i]

        assert len(spec.geoms) == colliding_shapes_per_world, (
            "The number of geoms in the MuJoCo model does not match the number of colliding shapes in the Newton model."
        )

        # add contact exclusions between bodies to ensure parent <> child collisions are ignored
        # even when one of the bodies is static
        for b1, b2 in body_filters:
            mb1, mb2 = body_mapping[b1], body_mapping[b2]
            spec.add_exclude(bodyname1=spec.bodies[mb1].name, bodyname2=spec.bodies[mb2].name)

        self.mj_model = spec.compile()
        self.mj_data = mujoco.MjData(self.mj_model)

        self.update_mjc_data(self.mj_data, model, state)

        # fill some MjWarp model fields that are outdated after update_mjc_data.
        # just setting qpos0 to d.qpos leads to weird behavior here, needs
        # to be investigated.

        mujoco.mj_forward(self.mj_model, self.mj_data)

        if target_filename:
            with open(target_filename, "w") as f:
                f.write(spec.to_xml())
                print(f"Saved mujoco model to {os.path.abspath(target_filename)}")

        # now that the model is compiled, get the actual geom indices and compute
        # shape transform corrections
        shape_to_geom_idx = {}
        geom_to_shape_idx = {}
        for shape, geom_name in shape_mapping.items():
            geom_idx = mujoco.mj_name2id(self.mj_model, mujoco.mjtObj.mjOBJ_GEOM, geom_name)
            if geom_idx >= 0:
                shape_to_geom_idx[shape] = geom_idx
                geom_to_shape_idx[geom_idx] = shape

        with wp.ScopedDevice(model.device):
            # create the MuJoCo Warp model
            self.mjw_model = mujoco_warp.put_model(self.mj_model)

            # patch mjw_model with mesh_pos if it doesn't have it
            if not hasattr(self.mjw_model, "mesh_pos"):
                self.mjw_model.mesh_pos = wp.array(self.mj_model.mesh_pos, dtype=wp.vec3)

            # build the geom index mappings now that we have the actual indices
            # geom_to_shape_idx maps from MuJoCo geom index to absolute Newton shape index.
            # Convert non-static shapes to template-relative indices for the kernel.
            geom_to_shape_idx_np = np.full((self.mj_model.ngeom,), -1, dtype=np.int32)

            # Find the minimum shape index for the first non-static group to use as the base
            first_env_shapes = np.where(shape_world == first_group)[0]
            first_env_shape_base = int(np.min(first_env_shapes)) if len(first_env_shapes) > 0 else 0

            # Per-geom static mask (True if static, False otherwise)
            geom_is_static_np = np.zeros((self.mj_model.ngeom,), dtype=bool)

            for geom_idx, abs_shape_idx in geom_to_shape_idx.items():
                if shape_world[abs_shape_idx] < 0:
                    # Static shape - use absolute index and mark mask
                    geom_to_shape_idx_np[geom_idx] = abs_shape_idx
                    geom_is_static_np[geom_idx] = True
                else:
                    # Non-static shape - convert to template-relative offset from first env base
                    geom_to_shape_idx_np[geom_idx] = abs_shape_idx - first_env_shape_base

            geom_to_shape_idx_wp = wp.array(geom_to_shape_idx_np, dtype=wp.int32)
            geom_is_static_wp = wp.array(geom_is_static_np, dtype=bool)

            # use the actual number of geoms from the MuJoCo model
            self.to_newton_shape_index = wp.full((model.num_worlds, self.mj_model.ngeom), -1, dtype=wp.int32)

            # create mapping from Newton shape index to MuJoCo [world, geom index]
            self.to_mjc_geom_index = wp.full(model.shape_count, -1, dtype=wp.vec2i)

            # mapping from Newton joint index to the start index of its joint axes in MuJoCo
            self.joint_mjc_dof_start = wp.array(joint_mjc_dof_start, dtype=wp.int32)
            # mapping from Newton DOF index to MuJoCo joint index (jnt_solimp is per-joint)
            self.template_dof_to_mjc_joint = wp.array(template_dof_to_mjc_joint, dtype=wp.int32, device=model.device)

            if self.mjw_model.geom_pos.size:
                wp.launch(
                    update_shape_mappings_kernel,
                    dim=(self.model.num_worlds, self.mj_model.ngeom),
                    inputs=[
                        geom_to_shape_idx_wp,
                        geom_is_static_wp,
                        shape_range_len,
                        first_env_shape_base,
                    ],
                    outputs=[
                        self.to_mjc_geom_index,
                        self.to_newton_shape_index,
                    ],
                )

            # mapping from Newton joint axis index to MJC actuator index
            # mjc_axis_to_actuator[i, 0] = position actuator index
            # mjc_axis_to_actuator[i, 1] = velocity actuator index
            self.mjc_axis_to_actuator = wp.array2d(axis_to_actuator, dtype=wp.int32)
            # mapping from MJC body index to Newton body index (skip world index -1)
            to_mjc_body_index = np.fromiter(body_mapping.keys(), dtype=int)[1:] + 1
            self.to_mjc_body_index = wp.array(to_mjc_body_index, dtype=wp.int32)

            # set mjwarp-only settings
            self.mjw_model.opt.ls_parallel = ls_parallel

            if separate_worlds:
                nworld = model.num_worlds
            else:
                nworld = 1

            # expand model fields that can be expanded:
            self.expand_model_fields(self.mjw_model, nworld)

            # so far we have only defined the first world,
            # now complete the data from the Newton model
            self.notify_model_changed(SolverNotifyFlags.ALL)

            # TODO find better heuristics to determine nconmax and njmax
            if disable_contacts:
                nconmax = 0
            else:
                if nconmax is not None:
                    rigid_contact_max = nconmax
                    if rigid_contact_max < self.mj_data.ncon:
                        warnings.warn(
                            f"[WARNING] Value for nconmax is changed from {nconmax} to {self.mj_data.ncon} following an MjWarp requirement.",
                            stacklevel=2,
                        )
                        nconmax = self.mj_data.ncon
                    else:
                        nconmax = rigid_contact_max
                else:
                    nconmax = self.mj_data.ncon

            if njmax is not None:
                if njmax < self.mj_data.nefc:
                    warnings.warn(
                        f"[WARNING] Value for njmax is changed from {njmax} to {self.mj_data.nefc} following an MjWarp requirement.",
                        stacklevel=2,
                    )
                    njmax = self.mj_data.nefc
            else:
                njmax = self.mj_data.nefc

            self.mjw_data = mujoco_warp.put_data(
                self.mj_model,
                self.mj_data,
                nworld=nworld,
                nconmax=nconmax,
                njmax=njmax,
            )

    def expand_model_fields(self, mj_model: MjWarpModel, nworld: int):
        if nworld == 1:
            return

        model_fields_to_expand = {
            # "qpos0",
            # "qpos_spring",
            "body_pos",
            "body_quat",
            "body_ipos",
            "body_iquat",
            "body_mass",
            # "body_subtreemass",
            "body_inertia",
            # "body_invweight0",
            # "body_gravcomp",
            "jnt_solref",
            "jnt_solimp",
            "jnt_pos",
            "jnt_axis",
            # "jnt_stiffness",
            # "jnt_range",
            # "jnt_actfrcrange",
            # "jnt_margin",
            "dof_armature",
            # "dof_damping",
            # "dof_invweight0",
            "dof_frictionloss",
            # "dof_solimp",
            # "dof_solref",
            # "geom_matid",
            # "geom_solmix",
            "geom_solref",
            # "geom_solimp",
            "geom_size",
            "geom_rbound",
            "geom_pos",
            "geom_quat",
            "geom_friction",
            # "geom_margin",
            # "geom_gap",
            # "geom_rgba",
            # "site_pos",
            # "site_quat",
            # "cam_pos",
            # "cam_quat",
            # "cam_poscom0",
            # "cam_pos0",
            # "cam_mat0",
            # "light_pos",
            # "light_dir",
            # "light_poscom0",
            # "light_pos0",
            # "eq_solref",
            # "eq_solimp",
            # "eq_data",
            # "actuator_dynprm",
            "actuator_gainprm",
            "actuator_biasprm",
            # "actuator_ctrlrange",
            "actuator_forcerange",
            # "actuator_actrange",
            # "actuator_gear",
            # "pair_solref",
            # "pair_solreffriction",
            # "pair_solimp",
            # "pair_margin",
            # "pair_gap",
            # "pair_friction",
            # "tendon_solref_lim",
            # "tendon_solimp_lim",
            # "tendon_range",
            # "tendon_margin",
            # "tendon_length0",
            # "tendon_invweight0",
            # "mat_rgba",
        }

        def tile(x: wp.array):
            # Create new array with same shape but first dim multiplied by nworld
            new_shape = list(x.shape)
            new_shape[0] = nworld
            wp_array = {1: wp.array, 2: wp.array2d, 3: wp.array3d, 4: wp.array4d}[len(new_shape)]
            dst = wp_array(shape=new_shape, dtype=x.dtype, device=x.device)

            # Flatten arrays for kernel
            src_flat = x.flatten()
            dst_flat = dst.flatten()

            # Launch kernel to repeat data - one thread per destination element
            n_elems_per_world = dst_flat.shape[0] // nworld
            wp.launch(
                repeat_array_kernel,
                dim=dst_flat.shape[0],
                inputs=[src_flat, n_elems_per_world],
                outputs=[dst_flat],
                device=x.device,
            )
            return dst

        for field in mj_model.__dataclass_fields__:
            if field in model_fields_to_expand:
                array = getattr(mj_model, field)
                setattr(mj_model, field, tile(array))

    def update_model_inertial_properties(self):
        if self.model.body_count == 0:
            return

        bodies_per_world = self.model.body_count // self.model.num_worlds

        wp.launch(
            update_body_mass_ipos_kernel,
            dim=self.model.body_count,
            inputs=[
                self.model.body_com,
                self.model.body_mass,
                bodies_per_world,
                self.model.up_axis,
                self.to_mjc_body_index,
            ],
            outputs=[self.mjw_model.body_ipos, self.mjw_model.body_mass],
            device=self.model.device,
        )

        wp.launch(
            update_body_inertia_kernel,
            dim=self.model.body_count,
            inputs=[
                self.model.body_inertia,
                bodies_per_world,
                self.to_mjc_body_index,
            ],
            outputs=[self.mjw_model.body_inertia, self.mjw_model.body_iquat],
            device=self.model.device,
        )

    def update_joint_dof_properties(self):
        """Update all joint dof properties including effort limits, friction, armature, and solimplimit in the MuJoCo model."""
        if self.model.joint_dof_count == 0:
            return

        joints_per_world = self.model.joint_count // self.model.num_worlds
        dofs_per_world = self.model.joint_dof_count // self.model.num_worlds

        # Update actuator force ranges (effort limits) if actuators exist
        if self.mjc_axis_to_actuator is not None:
            wp.launch(
                update_axis_properties_kernel,
                dim=self.model.joint_dof_count,
                inputs=[
                    self.model.joint_target_ke,
                    self.model.joint_target_kd,
                    self.model.joint_effort_limit,
                    self.mjc_axis_to_actuator,
                    dofs_per_world,
                ],
                outputs=[
                    self.mjw_model.actuator_biasprm,
                    self.mjw_model.actuator_gainprm,
                    self.mjw_model.actuator_forcerange,
                ],
                device=self.model.device,
            )

        # Update DOF properties (armature, friction, and solimplimit) with proper DOF mapping
        mujoco_attrs = getattr(self.model, "mujoco", None)
        solimplimit = getattr(mujoco_attrs, "solimplimit", None) if mujoco_attrs is not None else None

        wp.launch(
            update_joint_dof_properties_kernel,
            dim=self.model.joint_count,
            inputs=[
                self.model.joint_qd_start,
                self.model.joint_dof_dim,
                self.joint_mjc_dof_start,
                self.template_dof_to_mjc_joint,
                self.model.joint_armature,
                self.model.joint_friction,
                self.model.joint_limit_ke,
                self.model.joint_limit_kd,
                solimplimit,
                joints_per_world,
            ],
            outputs=[
                self.mjw_model.dof_armature,
                self.mjw_model.dof_frictionloss,
                self.mjw_model.jnt_solimp,
                self.mjw_model.jnt_solref,
            ],
            device=self.model.device,
        )

    def update_joint_properties(self):
        """Update joint properties including joint positions, joint axes, and relative body transforms in the MuJoCo model."""
        if self.model.joint_count == 0:
            return

        joints_per_world = self.model.joint_count // self.model.num_worlds

        # Update joint positions, joint axes, and relative body transforms
        wp.launch(
            update_joint_transforms_kernel,
            dim=self.model.joint_count,
            inputs=[
                self.model.joint_X_p,
                self.model.joint_X_c,
                self.model.joint_qd_start,
                self.model.joint_dof_dim,
                self.model.joint_axis,
                self.model.joint_child,
                self.model.joint_type,
                self.template_dof_to_mjc_joint,
                self.to_mjc_body_index,
                joints_per_world,
            ],
            outputs=[
                self.mjw_model.jnt_pos,
                self.mjw_model.jnt_axis,
                self.mjw_model.body_pos,
                self.mjw_model.body_quat,
            ],
            device=self.model.device,
        )

    def update_geom_properties(self):
        """Update geom properties including collision radius, friction, and contact parameters in the MuJoCo model."""

        # Get number of geoms and worlds from MuJoCo model
        num_geoms = self.mj_model.ngeom
        if num_geoms == 0:
            return

        num_worlds = self.model.num_worlds

        wp.launch(
            update_geom_properties_kernel,
            dim=(num_worlds, num_geoms),
            inputs=[
                self.model.shape_collision_radius,
                self.model.shape_material_mu,
                self.model.shape_material_ke,
                self.model.shape_material_kd,
                self.model.shape_scale,
                self.model.shape_transform,
                self.to_newton_shape_index,
                self.mjw_model.geom_type,
                self._mujoco.mjtGeom.mjGEOM_MESH,
                self.mjw_model.geom_dataid,
                self.mjw_model.mesh_pos,
                self.mjw_model.mesh_quat,
                self.model.rigid_contact_torsional_friction,
                self.model.rigid_contact_rolling_friction,
            ],
            outputs=[
                self.mjw_model.geom_rbound,
                self.mjw_model.geom_friction,
                self.mjw_model.geom_solref,
                self.mjw_model.geom_size,
                self.mjw_model.geom_pos,
                self.mjw_model.geom_quat,
            ],
            device=self.model.device,
        )

    def update_model_properties(self):
        """Update model properties including gravity in the MuJoCo model."""
        if self.use_mujoco_cpu:
            self.mj_model.opt.gravity[:] = np.array([*self.model.gravity.numpy()[0]])
        else:
            if hasattr(self, "mjw_data"):
                wp.launch(
                    kernel=update_model_properties_kernel,
                    dim=self.mjw_data.nworld,
                    inputs=[
                        self.model.gravity,
                    ],
                    outputs=[
                        self.mjw_model.opt.gravity,
                    ],
                    device=self.model.device,
                )

    def render_mujoco_viewer(
        self,
        show_left_ui: bool = True,
        show_right_ui: bool = True,
        show_contact_points: bool = True,
        show_contact_forces: bool = False,
        show_transparent_geoms: bool = True,
    ):
        """Create and synchronize the MuJoCo viewer.
        The viewer will be created if it is not already open.

        .. note::

            The MuJoCo viewer only supports rendering Newton models with a single world,
            unless :attr:`use_mujoco_cpu` is :obj:`True` or the solver was initialized with
            :attr:`separate_worlds` set to :obj:`False`.

            The MuJoCo viewer is only meant as a debugging tool.

        Args:
            show_left_ui: Whether to show the left UI.
            show_right_ui: Whether to show the right UI.
            show_contact_points: Whether to show contact points.
            show_contact_forces: Whether to show contact forces.
            show_transparent_geoms: Whether to show transparent geoms.
        """
        if self._viewer is None:
            import mujoco  # noqa: PLC0415
            import mujoco.viewer  # noqa: PLC0415

            # make the headlights brighter to improve visibility
            # in the MuJoCo viewer
            self.mj_model.vis.headlight.ambient[:] = [0.3, 0.3, 0.3]
            self.mj_model.vis.headlight.diffuse[:] = [0.7, 0.7, 0.7]
            self.mj_model.vis.headlight.specular[:] = [0.9, 0.9, 0.9]

            self._viewer = mujoco.viewer.launch_passive(
                self.mj_model, self.mj_data, show_left_ui=show_left_ui, show_right_ui=show_right_ui
            )
            # Enter the context manager to keep the viewer alive
            self._viewer.__enter__()

            self._viewer.opt.flags[mujoco.mjtVisFlag.mjVIS_CONTACTPOINT] = show_contact_points
            self._viewer.opt.flags[mujoco.mjtVisFlag.mjVIS_CONTACTFORCE] = show_contact_forces
            self._viewer.opt.flags[mujoco.mjtVisFlag.mjVIS_TRANSPARENT] = show_transparent_geoms

        if self._viewer.is_running():
            if not self.use_mujoco_cpu:
                self._mujoco_warp.get_data_into(self.mj_data, self.mj_model, self.mjw_data)

            self._viewer.sync()

    def close_mujoco_viewer(self):
        """Close the MuJoCo viewer if it exists."""
        if hasattr(self, "_viewer") and self._viewer is not None:
            try:
                self._viewer.__exit__(None, None, None)
            except Exception:
                pass  # Ignore errors during cleanup
            finally:
                self._viewer = None

    def __del__(self):
        """Cleanup method to close the viewer when the solver is destroyed."""
        self.close_mujoco_viewer()<|MERGE_RESOLUTION|>--- conflicted
+++ resolved
@@ -234,11 +234,7 @@
         super().__init__(model)
         # Import and cache MuJoCo modules (only happens once per class)
         mujoco, _ = self.import_mujoco()
-<<<<<<< HEAD
-        self.contact_stiffness_time_const = contact_stiffness_time_const
-=======
         self.joint_solimp_limit = joint_solimp_limit
->>>>>>> c1528219
 
         if use_mujoco_cpu and not use_mujoco_contacts:
             print("Setting use_mujoco_contacts to False has no effect when use_mujoco_cpu is True")
