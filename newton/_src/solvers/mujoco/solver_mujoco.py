# SPDX-FileCopyrightText: Copyright (c) 2025 The Newton Developers
# SPDX-License-Identifier: Apache-2.0
#
# Licensed under the Apache License, Version 2.0 (the "License");
# you may not use this file except in compliance with the License.
# You may obtain a copy of the License at
#
# http://www.apache.org/licenses/LICENSE-2.0
#
# Unless required by applicable law or agreed to in writing, software
# distributed under the License is distributed on an "AS IS" BASIS,
# WITHOUT WARRANTIES OR CONDITIONS OF ANY KIND, either express or implied.
# See the License for the specific language governing permissions and
# limitations under the License.

from __future__ import annotations

import os
import warnings
from typing import TYPE_CHECKING, Any

import numpy as np
import warp as wp

from ...core.types import nparray, override
from ...geometry import MESH_MAXHULLVERT, GeoType, ShapeFlags
from ...sim import (
    JOINT_LIMIT_UNLIMITED,
    Contacts,
    Control,
    EqType,
    JointType,
    Model,
    ModelAttributeAssignment,
    ModelAttributeFrequency,
    ModelBuilder,
    State,
    color_graph,
    plot_graph,
)
from ...utils import topological_sort
from ...utils.benchmark import event_scope
from ..flags import SolverNotifyFlags
from ..solver import SolverBase
from .kernels import (
    apply_mjc_body_f_kernel,
    apply_mjc_control_kernel,
    apply_mjc_qfrc_kernel,
    convert_body_xforms_to_warp_kernel,
    convert_mj_coords_to_warp_kernel,
    convert_mjw_contact_to_warp_kernel,
    convert_newton_contacts_to_mjwarp_kernel,
    convert_warp_coords_to_mj_kernel,
    eval_articulation_fk,
    repeat_array_kernel,
    update_axis_properties_kernel,
    update_body_inertia_kernel,
    update_body_mass_ipos_kernel,
    update_geom_properties_kernel,
<<<<<<< HEAD
    update_joint_margin_kernel,
=======
    update_joint_dof_properties_kernel,
>>>>>>> 8e9cd805
    update_joint_transforms_kernel,
    update_model_properties_kernel,
    update_shape_mappings_kernel,
)

if TYPE_CHECKING:
    from mujoco import MjData, MjModel
    from mujoco_warp import Data as MjWarpData
    from mujoco_warp import Model as MjWarpModel
else:
    MjModel = object
    MjData = object
    MjWarpModel = object
    MjWarpData = object


class SolverMuJoCo(SolverBase):
    """
    This solver provides an interface to simulate physics using the `MuJoCo <https://github.com/google-deepmind/mujoco>`_ physics engine,
    optimized with GPU acceleration through `mujoco_warp <https://github.com/google-deepmind/mujoco_warp>`_. It supports both MuJoCo and
    mujoco_warp backends, enabling efficient simulation of articulated systems with
    contacts and constraints.

    .. note::

        - This solver requires `mujoco_warp`_ and its dependencies to be installed.
        - For installation instructions, see the `mujoco_warp`_ repository.

    Example
    -------

    .. code-block:: python

        solver = newton.solvers.SolverMuJoCo(model)

        # simulation loop
        for i in range(100):
            solver.step(state_in, state_out, control, contacts, dt)
            state_in, state_out = state_out, state_in

    Debugging
    ---------

    To debug the SolverMuJoCo, you can save the MuJoCo model that is created from the :class:`newton.Model` in the constructor of the SolverMuJoCo:

    .. code-block:: python

        solver = newton.solvers.SolverMuJoCo(model, save_to_mjcf="model.xml")

    This will save the MuJoCo model as an MJCF file, which can be opened in the MuJoCo simulator.

    It is also possible to visualize the simulation running in the SolverMuJoCo through MuJoCo's own viewer.
    This may help to debug the simulation and see how the MuJoCo model looks like when it is created from the Newton model.

    .. code-block:: python

        import newton

        solver = newton.solvers.SolverMuJoCo(model)

        for _ in range(num_frames):
            # step the solver
            solver.step(state_in, state_out, control, contacts, dt)
            state_in, state_out = state_out, state_in

            solver.render_mujoco_viewer()
    """

    # Class variables to cache the imported modules
    _mujoco = None
    _mujoco_warp = None

    @classmethod
    def import_mujoco(cls):
        """Import the MuJoCo Warp dependencies and cache them as class variables."""
        if cls._mujoco is None or cls._mujoco_warp is None:
            try:
                import mujoco  # noqa: PLC0415
                import mujoco_warp  # noqa: PLC0415

                cls._mujoco = mujoco
                cls._mujoco_warp = mujoco_warp
            except ImportError as e:
                raise ImportError(
                    "MuJoCo backend not installed. Please refer to https://github.com/google-deepmind/mujoco_warp for installation instructions."
                ) from e
        return cls._mujoco, cls._mujoco_warp

    @override
    @classmethod
    def register_custom_attributes(cls, builder: ModelBuilder) -> None:
        """
        Declare custom attributes to be allocated on the Model object within the ``mujoco`` namespace.
        Note that we declare all custom attributes with the :attr:`newton.ModelBuilder.CustomAttribute.usd_attribute_name` set to ``"mjc"`` here to leverage the MuJoCo USD schema
        where attributes are named ``"mjc:attr"`` rather than ``"newton:mujoco:attr"``.
        """
        builder.add_custom_attribute(
            ModelBuilder.CustomAttribute(
                name="condim",
                frequency=ModelAttributeFrequency.SHAPE,
                assignment=ModelAttributeAssignment.MODEL,
                dtype=wp.int32,
                default=3,
                namespace="mujoco",
                usd_attribute_name="mjc:condim",
            )
        )
        builder.add_custom_attribute(
            ModelBuilder.CustomAttribute(
<<<<<<< HEAD
                name="limit_margin",
                frequency=ModelAttributeFrequency.JOINT_DOF,
                assignment=ModelAttributeAssignment.MODEL,
                dtype=wp.float32,
                default=0.0,
                namespace="mujoco",
                usd_attribute_name="mjc:margin",
                mjcf_attribute_name="margin",
                usd_value_transformer=lambda v: list(v) if hasattr(v, "__iter__") else [v],
=======
                name="solimplimit",
                frequency=ModelAttributeFrequency.JOINT_DOF,
                assignment=ModelAttributeAssignment.MODEL,
                dtype=wp.types.vector(length=5, dtype=wp.float32),
                default=wp.types.vector(length=5, dtype=wp.float32)(0.9, 0.95, 0.001, 0.5, 2.0),
                namespace="mujoco",
                usd_attribute_name="mjc:solimplimit",
>>>>>>> 8e9cd805
            )
        )

    def __init__(
        self,
        model: Model,
        *,
        mjw_model: MjWarpModel | None = None,
        mjw_data: MjWarpData | None = None,
        separate_worlds: bool | None = None,
        njmax: int | None = None,
        nconmax: int | None = None,
        iterations: int = 20,
        ls_iterations: int = 10,
        solver: int | str = "cg",
        integrator: int | str = "implicitfast",
        cone: int | str = "pyramidal",
        impratio: float = 1.0,
        use_mujoco_cpu: bool = False,
        disable_contacts: bool = False,
        default_actuator_gear: float | None = None,
        actuator_gears: dict[str, float] | None = None,
        update_data_interval: int = 1,
        save_to_mjcf: str | None = None,
        ls_parallel: bool = False,
        use_mujoco_contacts: bool = True,
        tolerance: float = 1e-6,
        ls_tolerance: float = 0.01,
        include_sites: bool = True,
    ):
        """
        Args:
            model (Model): the model to be simulated.
            mjw_model (MjWarpModel | None): Optional pre-existing MuJoCo Warp model. If provided with `mjw_data`, conversion from Newton model is skipped.
            mjw_data (MjWarpData | None): Optional pre-existing MuJoCo Warp data. If provided with `mjw_model`, conversion from Newton model is skipped.
            separate_worlds (bool | None): If True, each Newton world is mapped to a separate MuJoCo world. Defaults to `not use_mujoco_cpu`.
            njmax (int): Maximum number of constraints per world. If None, a default value is estimated from the initial state. Note that the larger of the user-provided value or the default value is used.
            nconmax (int | None): Number of contact points per world. If None, a default value is estimated from the initial state. Note that the larger of the user-provided value or the default value is used.
            iterations (int): Number of solver iterations.
            ls_iterations (int): Number of line search iterations for the solver.
            solver (int | str): Solver type. Can be "cg" or "newton", or their corresponding MuJoCo integer constants.
            integrator (int | str): Integrator type. Can be "euler", "rk4", or "implicitfast", or their corresponding MuJoCo integer constants.
            cone (int | str): The type of contact friction cone. Can be "pyramidal", "elliptic", or their corresponding MuJoCo integer constants.
            impratio (float): Frictional-to-normal constraint impedance ratio.
            use_mujoco_cpu (bool): If True, use the MuJoCo-C CPU backend instead of `mujoco_warp`.
            disable_contacts (bool): If True, disable contact computation in MuJoCo.
            register_collision_groups (bool): If True, register collision groups from the Newton model in MuJoCo.
            default_actuator_gear (float | None): Default gear ratio for all actuators. Can be overridden by `actuator_gears`.
            actuator_gears (dict[str, float] | None): Dictionary mapping joint names to specific gear ratios, overriding the `default_actuator_gear`.
            update_data_interval (int): Frequency (in simulation steps) at which to update the MuJoCo Data object from the Newton state. If 0, Data is never updated after initialization.
            save_to_mjcf (str | None): Optional path to save the generated MJCF model file.
            ls_parallel (bool): If True, enable parallel line search in MuJoCo. Defaults to False.
            use_mujoco_contacts (bool): If True, use the MuJoCo contact solver. If False, use the Newton contact solver (newton contacts must be passed in through the step function in that case).
            tolerance (float | None): Solver tolerance for early termination of the iterative solver. Defaults to 1e-6 and will be increased to 1e-6 by the MuJoCo solver if a smaller value is provided.
            ls_tolerance (float | None): Solver tolerance for early termination of the line search. Defaults to 0.01.
            include_sites (bool): If ``True`` (default), Newton shapes marked with ``ShapeFlags.SITE`` are exported as MuJoCo sites. Sites are non-colliding reference points used for sensor attachment, debugging, or as frames of reference. If ``False``, sites are skipped during export. Defaults to ``True``.
        """
        super().__init__(model)
        # Import and cache MuJoCo modules (only happens once per class)
        mujoco, _ = self.import_mujoco()

        if use_mujoco_cpu and not use_mujoco_contacts:
            print("Setting use_mujoco_contacts to False has no effect when use_mujoco_cpu is True")

        self.joint_mjc_dof_start: wp.array(dtype=wp.int32) | None = None
        """Mapping from Newton joint index to the start index of its joint axes in MuJoCo. Only defined for the joint indices of the first world in Newton, defaults to -1 otherwise. Shape [joint_count], dtype int32."""
        self.dof_to_mjc_joint: wp.array(dtype=wp.int32) | None = None
        """Mapping from Newton DOF index to MuJoCo joint index. Only defined for the first world in Newton. Shape [joint_dof_count // num_worlds], dtype int32."""
        self.mjc_axis_to_actuator: wp.array(dtype=int) | None = None
        """Mapping from Newton joint axis index to MJC actuator index. Shape [dof_count], dtype int32."""
        self.to_mjc_body_index: wp.array(dtype=int) | None = None
        """Mapping from MuJoCo body index to Newton body index (skip world body index -1). Shape [bodies_per_world], dtype int32."""
        self.to_newton_shape_index: wp.array(dtype=int, ndim=2) | None = None
        """Mapping from MuJoCo [worldid, geom index] to Newton shape index. This is used to map MuJoCo geoms to Newton shapes."""
        self.to_mjc_geom_index: wp.array(dtype=wp.vec2i) | None = None
        """Mapping from Newton shape index to MuJoCo [worldid, geom index]."""

        self.selected_shapes: wp.array(dtype=int) | None = None
        """Indices of Newton shapes that are used in the MuJoCo model (includes non-instantiated visual-only shapes) for the first world as a basis for replicating the nworlds worlds in MuJoCo Warp."""
        self.selected_joints: wp.array(dtype=int) | None = None
        """Indices of Newton joints that are used in the MuJoCo model for the first world as a basis for replicating the nworlds worlds in MuJoCo Warp."""
        self.selected_bodies: wp.array(dtype=int) | None = None
        """Indices of Newton bodies that are used in the MuJoCo model for the first world as a basis for replicating the nworlds worlds in MuJoCo Warp."""

        self._viewer = None
        """Instance of the MuJoCo viewer for debugging."""

        disableflags = 0
        if disable_contacts:
            disableflags |= mujoco.mjtDisableBit.mjDSBL_CONTACT
        if mjw_model is not None and mjw_data is not None:
            self.mjw_model = mjw_model
            self.mjw_data = mjw_data
            self.use_mujoco_cpu = False
        else:
            self.use_mujoco_cpu = use_mujoco_cpu
            if separate_worlds is None:
                separate_worlds = not use_mujoco_cpu
            with wp.ScopedTimer("convert_model_to_mujoco", active=False):
                self._convert_to_mjc(
                    model,
                    disableflags=disableflags,
                    disable_contacts=disable_contacts,
                    separate_worlds=separate_worlds,
                    njmax=njmax,
                    nconmax=nconmax,
                    iterations=iterations,
                    ls_iterations=ls_iterations,
                    cone=cone,
                    impratio=impratio,
                    solver=solver,
                    integrator=integrator,
                    default_actuator_gear=default_actuator_gear,
                    actuator_gears=actuator_gears,
                    target_filename=save_to_mjcf,
                    ls_parallel=ls_parallel,
                    tolerance=tolerance,
                    ls_tolerance=ls_tolerance,
                    include_sites=include_sites,
                )
        self.update_data_interval = update_data_interval
        self._step = 0

        if self.mjw_model is not None:
            self.mjw_model.opt.run_collision_detection = use_mujoco_contacts

    @event_scope
    def mujoco_warp_step(self):
        self._mujoco_warp.step(self.mjw_model, self.mjw_data)

    @event_scope
    @override
    def step(self, state_in: State, state_out: State, control: Control, contacts: Contacts, dt: float):
        if self.use_mujoco_cpu:
            self.apply_mjc_control(self.model, state_in, control, self.mj_data)
            if self.update_data_interval > 0 and self._step % self.update_data_interval == 0:
                # XXX updating the mujoco state at every step may introduce numerical instability
                self.update_mjc_data(self.mj_data, self.model, state_in)
            self.mj_model.opt.timestep = dt
            self._mujoco.mj_step(self.mj_model, self.mj_data)
            self.update_newton_state(self.model, state_out, self.mj_data)
        else:
            self.apply_mjc_control(self.model, state_in, control, self.mjw_data)
            if self.update_data_interval > 0 and self._step % self.update_data_interval == 0:
                self.update_mjc_data(self.mjw_data, self.model, state_in)
            self.mjw_model.opt.timestep.fill_(dt)
            with wp.ScopedDevice(self.model.device):
                if self.mjw_model.opt.run_collision_detection:
                    self.mujoco_warp_step()
                else:
                    self.convert_contacts_to_mjwarp(self.model, state_in, contacts)
                    self.mujoco_warp_step()

            self.update_newton_state(self.model, state_out, self.mjw_data)
        self._step += 1
        return state_out

    def convert_contacts_to_mjwarp(self, model: Model, state_in: State, contacts: Contacts):
        bodies_per_world = self.model.body_count // self.model.num_worlds
        wp.launch(
            convert_newton_contacts_to_mjwarp_kernel,
            dim=(contacts.rigid_contact_max,),
            inputs=[
                state_in.body_q,
                model.shape_body,
                self.mjw_model.geom_condim,
                self.mjw_model.geom_priority,
                self.mjw_model.geom_solmix,
                self.mjw_model.geom_solref,
                self.mjw_model.geom_solimp,
                self.mjw_model.geom_friction,
                self.mjw_model.geom_margin,
                self.mjw_model.geom_gap,
                # Newton contacts
                contacts.rigid_contact_count,
                contacts.rigid_contact_shape0,
                contacts.rigid_contact_shape1,
                contacts.rigid_contact_point0,
                contacts.rigid_contact_point1,
                contacts.rigid_contact_normal,
                contacts.rigid_contact_thickness0,
                contacts.rigid_contact_thickness1,
                bodies_per_world,
                self.to_mjc_geom_index,
                # Mujoco warp contacts
                self.mjw_data.nacon,
                self.mjw_data.contact.dist,
                self.mjw_data.contact.pos,
                self.mjw_data.contact.frame,
                self.mjw_data.contact.includemargin,
                self.mjw_data.contact.friction,
                self.mjw_data.contact.solref,
                self.mjw_data.contact.solreffriction,
                self.mjw_data.contact.solimp,
                self.mjw_data.contact.dim,
                self.mjw_data.contact.geom,
                self.mjw_data.contact.worldid,
                # Data to clear
                self.mjw_data.nworld,
                self.mjw_data.ncollision,
            ],
        )

    @override
    def notify_model_changed(self, flags: int):
        if flags & SolverNotifyFlags.BODY_INERTIAL_PROPERTIES:
            self.update_model_inertial_properties()
        if flags & SolverNotifyFlags.JOINT_PROPERTIES:
            self.update_joint_properties()
        if flags & SolverNotifyFlags.JOINT_DOF_PROPERTIES:
            self.update_joint_dof_properties()
        if flags & SolverNotifyFlags.SHAPE_PROPERTIES:
            self.update_geom_properties()
        if flags & SolverNotifyFlags.MODEL_PROPERTIES:
            self.update_model_properties()

    @staticmethod
    def _data_is_mjwarp(data):
        # Check if the data is a mujoco_warp Data object
        return hasattr(data, "nworld")

    def apply_mjc_control(self, model: Model, state: State, control: Control | None, mj_data: MjWarpData | MjData):
        if control is None or control.joint_f is None:
            if state.body_f is None:
                return
        is_mjwarp = SolverMuJoCo._data_is_mjwarp(mj_data)
        if is_mjwarp:
            ctrl = mj_data.ctrl
            qfrc = mj_data.qfrc_applied
            xfrc = mj_data.xfrc_applied
            nworld = mj_data.nworld
        else:
            ctrl = wp.zeros((1, len(mj_data.ctrl)), dtype=wp.float32, device=model.device)
            qfrc = wp.zeros((1, len(mj_data.qfrc_applied)), dtype=wp.float32, device=model.device)
            xfrc = wp.zeros((1, len(mj_data.xfrc_applied)), dtype=wp.spatial_vector, device=model.device)
            nworld = 1
        axes_per_world = model.joint_dof_count // nworld
        joints_per_world = model.joint_count // nworld
        bodies_per_world = model.body_count // nworld
        if control is not None:
            wp.launch(
                apply_mjc_control_kernel,
                dim=(nworld, axes_per_world),
                inputs=[
                    control.joint_target_pos,
                    control.joint_target_vel,
                    self.mjc_axis_to_actuator,
                    axes_per_world,
                ],
                outputs=[
                    ctrl,
                ],
                device=model.device,
            )
            wp.launch(
                apply_mjc_qfrc_kernel,
                dim=(nworld, joints_per_world),
                inputs=[
                    state.body_q,
                    control.joint_f,
                    model.joint_type,
                    model.body_com,
                    model.joint_child,
                    model.joint_q_start,
                    model.joint_qd_start,
                    model.joint_dof_dim,
                    joints_per_world,
                    bodies_per_world,
                ],
                outputs=[
                    qfrc,
                ],
                device=model.device,
            )

        if state.body_f is not None:
            wp.launch(
                apply_mjc_body_f_kernel,
                dim=(nworld, bodies_per_world),
                inputs=[
                    model.up_axis,
                    state.body_q,
                    state.body_f,
                    self.to_mjc_body_index,
                    bodies_per_world,
                ],
                outputs=[
                    xfrc,
                ],
                device=model.device,
            )
        if not is_mjwarp:
            mj_data.xfrc_applied = xfrc.numpy()
            mj_data.ctrl[:] = ctrl.numpy().flatten()
            mj_data.qfrc_applied[:] = qfrc.numpy()

    def update_mjc_data(self, mj_data: MjWarpData | MjData, model: Model, state: State | None = None):
        is_mjwarp = SolverMuJoCo._data_is_mjwarp(mj_data)
        if is_mjwarp:
            # we have an MjWarp Data object
            qpos = mj_data.qpos
            qvel = mj_data.qvel
            nworld = mj_data.nworld
        else:
            # we have an MjData object from Mujoco
            qpos = wp.empty((1, model.joint_coord_count), dtype=wp.float32, device=model.device)
            qvel = wp.empty((1, model.joint_dof_count), dtype=wp.float32, device=model.device)
            nworld = 1
        if state is None:
            joint_q = model.joint_q
            joint_qd = model.joint_qd
        else:
            joint_q = state.joint_q
            joint_qd = state.joint_qd
        joints_per_world = model.joint_count // nworld
        wp.launch(
            convert_warp_coords_to_mj_kernel,
            dim=(nworld, joints_per_world),
            inputs=[
                joint_q,
                joint_qd,
                joints_per_world,
                model.up_axis,
                model.joint_type,
                model.joint_q_start,
                model.joint_qd_start,
                model.joint_dof_dim,
            ],
            outputs=[qpos, qvel],
            device=model.device,
        )
        if not is_mjwarp:
            mj_data.qpos[:] = qpos.numpy().flatten()[: len(mj_data.qpos)]
            mj_data.qvel[:] = qvel.numpy().flatten()[: len(mj_data.qvel)]

    def update_newton_state(
        self,
        model: Model,
        state: State,
        mj_data: MjWarpData | MjData,
        eval_fk: bool = True,
    ):
        is_mjwarp = SolverMuJoCo._data_is_mjwarp(mj_data)
        if is_mjwarp:
            # we have an MjWarp Data object
            qpos = mj_data.qpos
            qvel = mj_data.qvel
            nworld = mj_data.nworld

            xpos = mj_data.xpos
            xquat = mj_data.xquat
        else:
            # we have an MjData object from Mujoco
            qpos = wp.array([mj_data.qpos], dtype=wp.float32, device=model.device)
            qvel = wp.array([mj_data.qvel], dtype=wp.float32, device=model.device)
            nworld = 1

            xpos = wp.array([mj_data.xpos], dtype=wp.vec3, device=model.device)
            xquat = wp.array([mj_data.xquat], dtype=wp.quat, device=model.device)
        joints_per_world = model.joint_count // nworld
        wp.launch(
            convert_mj_coords_to_warp_kernel,
            dim=(nworld, joints_per_world),
            inputs=[
                qpos,
                qvel,
                joints_per_world,
                int(model.up_axis),
                model.joint_type,
                model.joint_q_start,
                model.joint_qd_start,
                model.joint_dof_dim,
            ],
            outputs=[state.joint_q, state.joint_qd],
            device=model.device,
        )

        if eval_fk:
            # custom forward kinematics for handling multi-dof joints
            wp.launch(
                kernel=eval_articulation_fk,
                dim=model.articulation_count,
                inputs=[
                    model.articulation_start,
                    state.joint_q,
                    state.joint_qd,
                    model.joint_q_start,
                    model.joint_qd_start,
                    model.joint_type,
                    model.joint_parent,
                    model.joint_child,
                    model.joint_X_p,
                    model.joint_X_c,
                    model.joint_axis,
                    model.joint_dof_dim,
                    model.body_com,
                ],
                outputs=[
                    state.body_q,
                    state.body_qd,
                ],
                device=model.device,
            )
        else:
            bodies_per_world = model.body_count // model.num_worlds
            wp.launch(
                convert_body_xforms_to_warp_kernel,
                dim=(nworld, bodies_per_world),
                inputs=[
                    xpos,
                    xquat,
                    self.to_mjc_body_index,
                    bodies_per_world,
                ],
                outputs=[state.body_q],
                device=model.device,
            )

    @staticmethod
    def find_body_collision_filter_pairs(
        model: Model,
        selected_bodies: nparray,
        colliding_shapes: nparray,
    ):
        """For shape collision filter pairs, find body collision filter pairs that are contained within."""

        body_exclude_pairs = []
        shape_set = set(colliding_shapes)

        body_shapes = {}
        for body in selected_bodies:
            shapes = model.body_shapes[body]
            shapes = [s for s in shapes if s in shape_set]
            body_shapes[body] = shapes

        bodies_a, bodies_b = np.triu_indices(len(selected_bodies), k=1)
        for body_a, body_b in zip(bodies_a, bodies_b, strict=True):
            b1, b2 = selected_bodies[body_a], selected_bodies[body_b]
            shapes_1 = body_shapes[b1]
            shapes_2 = body_shapes[b2]
            excluded = True
            for shape_1 in shapes_1:
                for shape_2 in shapes_2:
                    if shape_1 > shape_2:
                        s1, s2 = shape_2, shape_1
                    else:
                        s1, s2 = shape_1, shape_2
                    if (s1, s2) not in model.shape_collision_filter_pairs:
                        excluded = False
                        break
            if excluded:
                body_exclude_pairs.append((b1, b2))
        return body_exclude_pairs

    @staticmethod
    def color_collision_shapes(
        model: Model, selected_shapes: nparray, visualize_graph: bool = False, shape_keys: list[str] | None = None
    ) -> nparray:
        """
        Find a graph coloring of the collision filter pairs in the model.
        Shapes within the same color cannot collide with each other.
        Shapes can only collide with shapes of different colors.

        Args:
            model (Model): The model to color the collision shapes of.
            selected_shapes (nparray): The indices of the collision shapes to color.
            visualize_graph (bool): Whether to visualize the graph coloring.
            shape_keys (list[str]): The keys of the shapes, only used for visualization.

        Returns:
            nparray: An integer array of shape (num_shapes,), where each element is the color of the corresponding shape.
        """
        # we first create a mapping from selected shape to local color shape index
        # to reduce the number of nodes in the graph to only the number of selected shapes
        # without any gaps between the indices (otherwise we have to allocate max(selected_shapes) + 1 nodes)
        to_color_shape_index = {}
        for i, shape in enumerate(selected_shapes):
            to_color_shape_index[shape] = i
        # find graph coloring of collision filter pairs
        num_shapes = len(selected_shapes)
        shape_a, shape_b = np.triu_indices(num_shapes, k=1)
        shape_collision_group_np = model.shape_collision_group.numpy()
        cgroup = [shape_collision_group_np[i] for i in selected_shapes]
        # edges representing colliding shape pairs
        graph_edges = [
            (i, j)
            for i, j in zip(shape_a, shape_b, strict=True)
            if (
                (selected_shapes[i], selected_shapes[j]) not in model.shape_collision_filter_pairs
                and (cgroup[i] == cgroup[j] or cgroup[i] == -1 or cgroup[j] == -1)
            )
        ]
        shape_color = np.zeros(model.shape_count, dtype=np.int32)
        if len(graph_edges) > 0:
            color_groups = color_graph(
                num_nodes=num_shapes,
                graph_edge_indices=wp.array(graph_edges, dtype=wp.int32),
                balance_colors=False,
            )
            num_colors = 0
            for group in color_groups:
                num_colors += 1
                shape_color[selected_shapes[group]] = num_colors
            if visualize_graph:
                plot_graph(
                    vertices=np.arange(num_shapes),
                    edges=graph_edges,
                    node_labels=[shape_keys[i] for i in selected_shapes] if shape_keys is not None else None,
                    node_colors=[shape_color[i] for i in selected_shapes],
                )

        return shape_color

    @override
    def update_contacts(self, contacts: Contacts) -> None:
        # TODO: ensure that class invariants are preserved
        # TODO: fill actual contact arrays instead of creating new ones
        mj_data = self.mjw_data
        naconmax = mj_data.naconmax
        mj_contact = mj_data.contact

        contacts.rigid_contact_max = naconmax
        contacts.rigid_contact_count = mj_data.nacon
        contacts.position = mj_contact.pos
        contacts.separation = mj_contact.dist

        if not hasattr(contacts, "pair"):
            contacts.pair = wp.empty(naconmax, dtype=wp.vec2i, device=self.model.device)

        if not hasattr(contacts, "normal"):
            contacts.normal = wp.empty(naconmax, dtype=wp.vec3f, device=self.model.device)

        if not hasattr(contacts, "force"):
            contacts.force = wp.empty(naconmax, dtype=wp.float32, device=self.model.device)

        wp.launch(
            convert_mjw_contact_to_warp_kernel,
            dim=mj_data.naconmax,
            inputs=[
                self.to_newton_shape_index,
                self.mjw_model.opt.cone == int(self._mujoco.mjtCone.mjCONE_PYRAMIDAL),
                mj_data.nacon,
                mj_contact.frame,
                mj_contact.dim,
                mj_contact.geom,
                mj_contact.efc_address,
                mj_contact.worldid,
                mj_data.efc.force,
            ],
            outputs=[
                contacts.pair,
                contacts.normal,
                contacts.force,
            ],
            device=self.model.device,
        )
        contacts.n_contacts = mj_data.nacon

    def _convert_to_mjc(
        self,
        model: Model,
        state: State | None = None,
        *,
        separate_worlds: bool = True,
        iterations: int = 20,
        ls_iterations: int = 10,
        njmax: int | None = None,  # number of constraints per world
        nconmax: int | None = None,
        solver: int | str = "cg",
        integrator: int | str = "implicitfast",
        disableflags: int = 0,
        disable_contacts: bool = False,
        impratio: float = 1.0,
        tolerance: float = 1e-6,
        ls_tolerance: float = 0.01,
        cone: int | str = "pyramidal",
        geom_solimp: tuple[float, float, float, float, float] = (0.9, 0.95, 0.001, 0.5, 2.0),
        geom_friction: tuple[float, float, float] | None = None,
        target_filename: str | None = None,
        default_actuator_args: dict | None = None,
        default_actuator_gear: float | None = None,
        actuator_gears: dict[str, float] | None = None,
        actuated_axes: list[int] | None = None,
        skip_visual_only_geoms: bool = True,
        include_sites: bool = True,
        add_axes: bool = False,
        mesh_maxhullvert: int = MESH_MAXHULLVERT,
        ls_parallel: bool = False,
    ) -> tuple[MjWarpModel, MjWarpData, MjModel, MjData]:
        """
        Convert a Newton model and state to MuJoCo (Warp) model and data.

        Args:
            Model (newton.Model): The Newton model to convert.
            State (newton.State): The Newton state to convert.

        Returns:
            tuple[MjWarpModel, MjWarpData, MjModel, MjData]: A tuple containing the model and data objects for ``mujoco_warp`` and MuJoCo.
        """

        if not model.joint_count:
            raise ValueError("The model must have at least one joint to be able to convert it to MuJoCo.")

        # Validate that separate_worlds=False is only used with single world
        if not separate_worlds and model.num_worlds > 1:
            raise ValueError(
                f"separate_worlds=False is only supported for single-world models. "
                f"Got num_worlds={model.num_worlds}. Use separate_worlds=True for multi-world models."
            )

        mujoco, mujoco_warp = self.import_mujoco()

        actuator_args = {
            # "ctrllimited": True,
            # "ctrlrange": (-1.0, 1.0),
            "gear": [1.0, 0.0, 0.0, 0.0, 0.0, 0.0],
            "trntype": mujoco.mjtTrn.mjTRN_JOINT,
            # motor actuation properties (already the default settings in Mujoco)
            "gainprm": [1.0, 0, 0, 0, 0, 0, 0, 0, 0, 0],
            "biasprm": [0.0, 0.0, 0.0, 0.0, 0.0, 0.0, 0.0, 0.0, 0.0, 0.0],
            "dyntype": mujoco.mjtDyn.mjDYN_NONE,
            "gaintype": mujoco.mjtGain.mjGAIN_FIXED,
            "biastype": mujoco.mjtBias.mjBIAS_AFFINE,
        }
        if default_actuator_args is not None:
            actuator_args.update(default_actuator_args)
        if default_actuator_gear is not None:
            actuator_args["gear"][0] = default_actuator_gear
        if actuator_gears is None:
            actuator_gears = {}

        def _resolve_mj_opt(val, opts: dict[str, int], kind: str):
            if isinstance(val, str):
                key = val.strip().lower()
                try:
                    return opts[key]
                except KeyError as e:
                    options = "', '".join(sorted(opts))
                    raise ValueError(f"Unknown {kind} '{val}'. Valid options: '{options}'.") from e
            return val

        solver = _resolve_mj_opt(
            solver, {"cg": mujoco.mjtSolver.mjSOL_CG, "newton": mujoco.mjtSolver.mjSOL_NEWTON}, "solver"
        )
        integrator = _resolve_mj_opt(
            integrator,
            {
                "euler": mujoco.mjtIntegrator.mjINT_EULER,
                "rk4": mujoco.mjtIntegrator.mjINT_RK4,
                "implicit": mujoco.mjtIntegrator.mjINT_IMPLICITFAST,
                "implicitfast": mujoco.mjtIntegrator.mjINT_IMPLICITFAST,
            },
            "integrator",
        )
        cone = _resolve_mj_opt(
            cone, {"pyramidal": mujoco.mjtCone.mjCONE_PYRAMIDAL, "elliptic": mujoco.mjtCone.mjCONE_ELLIPTIC}, "cone"
        )

        def quat_to_mjc(q):
            # convert from xyzw to wxyz
            return [q[3], q[0], q[1], q[2]]

        def quat_from_mjc(q):
            # convert from wxyz to xyzw
            return [q[1], q[2], q[3], q[0]]

        def fill_arr_from_dict(arr: nparray, d: dict[int, Any]):
            # fast way to fill an array from a dictionary
            # keys and values can also be tuples of integers
            keys = np.array(list(d.keys()), dtype=int)
            vals = np.array(list(d.values()), dtype=int)
            if keys.ndim == 1:
                arr[keys] = vals
            else:
                arr[tuple(keys.T)] = vals

        spec = mujoco.MjSpec()
        spec.option.disableflags = disableflags
        spec.option.gravity = np.array([*model.gravity.numpy()[0]])
        spec.option.solver = solver
        spec.option.integrator = integrator
        spec.option.iterations = iterations
        spec.option.ls_iterations = ls_iterations
        spec.option.cone = cone
        spec.option.impratio = impratio
        spec.option.tolerance = tolerance
        spec.option.ls_tolerance = ls_tolerance
        spec.option.jacobian = mujoco.mjtJacobian.mjJAC_AUTO

        defaults = spec.default
        if callable(defaults):
            defaults = defaults()
        defaults.geom.solref = (0.02, 1.0)
        defaults.geom.solimp = geom_solimp
        # Use model's friction parameters if geom_friction is not provided
        if geom_friction is None:
            geom_friction = (1.0, model.rigid_contact_torsional_friction, model.rigid_contact_rolling_friction)
        defaults.geom.friction = geom_friction
        # defaults.geom.contype = 0
        spec.compiler.inertiafromgeom = mujoco.mjtInertiaFromGeom.mjINERTIAFROMGEOM_AUTO

        if add_axes:
            # add axes for debug visualization in MuJoCo viewer when loading the generated XML
            spec.worldbody.add_geom(
                type=mujoco.mjtGeom.mjGEOM_CYLINDER,
                name="axis_x",
                fromto=[0.0, 0.0, 0.0, 1.0, 0.0, 0.0],
                rgba=[1.0, 0.0, 0.0, 1.0],
                size=[0.01, 0.01, 0.01],
                contype=0,
                conaffinity=0,
            )
            spec.worldbody.add_geom(
                type=mujoco.mjtGeom.mjGEOM_CYLINDER,
                name="axis_y",
                fromto=[0.0, 0.0, 0.0, 0.0, 1.0, 0.0],
                rgba=[0.0, 1.0, 0.0, 1.0],
                size=[0.01, 0.01, 0.01],
                contype=0,
                conaffinity=0,
            )
            spec.worldbody.add_geom(
                type=mujoco.mjtGeom.mjGEOM_CYLINDER,
                name="axis_z",
                fromto=[0.0, 0.0, 0.0, 0.0, 0.0, 1.0],
                rgba=[0.0, 0.0, 1.0, 1.0],
                size=[0.01, 0.01, 0.01],
                contype=0,
                conaffinity=0,
            )

        joint_parent = model.joint_parent.numpy()
        joint_child = model.joint_child.numpy()
        joint_parent_xform = model.joint_X_p.numpy()
        joint_child_xform = model.joint_X_c.numpy()
        joint_limit_lower = model.joint_limit_lower.numpy()
        joint_limit_upper = model.joint_limit_upper.numpy()
        joint_limit_ke = model.joint_limit_ke.numpy()
        joint_limit_kd = model.joint_limit_kd.numpy()
        joint_type = model.joint_type.numpy()
        joint_axis = model.joint_axis.numpy()
        joint_dof_dim = model.joint_dof_dim.numpy()
        joint_target_kd = model.joint_target_kd.numpy()
        joint_target_ke = model.joint_target_ke.numpy()
        joint_qd_start = model.joint_qd_start.numpy()
        joint_armature = model.joint_armature.numpy()
        joint_effort_limit = model.joint_effort_limit.numpy()
        # MoJoCo doesn't have velocity limit
        # joint_velocity_limit = model.joint_velocity_limit.numpy()
        joint_friction = model.joint_friction.numpy()
        joint_world = model.joint_world.numpy()
        body_mass = model.body_mass.numpy()
        body_inertia = model.body_inertia.numpy()
        body_com = model.body_com.numpy()
        body_world = model.body_world.numpy()
        shape_transform = model.shape_transform.numpy()
        shape_type = model.shape_type.numpy()
        shape_size = model.shape_scale.numpy()
        shape_flags = model.shape_flags.numpy()
        shape_world = model.shape_world.numpy()
        shape_mu = model.shape_material_mu.numpy()

        # retrieve MuJoCo-specific attributes
        mujoco_attrs = getattr(model, "mujoco", None)

        def get_custom_attribute(name: str) -> nparray | None:
            if mujoco_attrs is None:
                return None
            attr = getattr(mujoco_attrs, name, None)
            if attr is None:
                return None
            return attr.numpy()

        shape_condim = get_custom_attribute("condim")
<<<<<<< HEAD
        joint_dof_margin = get_custom_attribute("limit_margin")
=======
        joint_solimp_limit = get_custom_attribute("solimplimit")
>>>>>>> 8e9cd805

        eq_constraint_type = model.equality_constraint_type.numpy()
        eq_constraint_body1 = model.equality_constraint_body1.numpy()
        eq_constraint_body2 = model.equality_constraint_body2.numpy()
        eq_constraint_anchor = model.equality_constraint_anchor.numpy()
        eq_constraint_torquescale = model.equality_constraint_torquescale.numpy()
        eq_constraint_relpose = model.equality_constraint_relpose.numpy()
        eq_constraint_joint1 = model.equality_constraint_joint1.numpy()
        eq_constraint_joint2 = model.equality_constraint_joint2.numpy()
        eq_constraint_polycoef = model.equality_constraint_polycoef.numpy()
        eq_constraint_enabled = model.equality_constraint_enabled.numpy()

        INT32_MAX = np.iinfo(np.int32).max
        collision_mask_everything = INT32_MAX

        # mapping from joint axis to actuator index
        # axis_to_actuator[i, 0] = position actuator index
        # axis_to_actuator[i, 1] = velocity actuator index
        axis_to_actuator = np.zeros((model.joint_dof_count, 2), dtype=np.int32) - 1
        actuator_count = 0

        # supported non-fixed joint types in MuJoCo (fixed joints are handled by nesting bodies)
        supported_joint_types = {
            JointType.FREE,
            JointType.BALL,
            JointType.PRISMATIC,
            JointType.REVOLUTE,
            JointType.D6,
        }

        geom_type_mapping = {
            GeoType.SPHERE: mujoco.mjtGeom.mjGEOM_SPHERE,
            GeoType.PLANE: mujoco.mjtGeom.mjGEOM_PLANE,
            GeoType.CAPSULE: mujoco.mjtGeom.mjGEOM_CAPSULE,
            GeoType.CYLINDER: mujoco.mjtGeom.mjGEOM_CYLINDER,
            GeoType.BOX: mujoco.mjtGeom.mjGEOM_BOX,
            GeoType.MESH: mujoco.mjtGeom.mjGEOM_MESH,
            GeoType.CONVEX_MESH: mujoco.mjtGeom.mjGEOM_MESH,
        }

        mj_bodies = [spec.worldbody]
        # mapping from Newton body id to MuJoCo body id
        body_mapping = {-1: 0}
        # mapping from Newton shape id to MuJoCo geom name
        shape_mapping = {}

        # ensure unique names
        body_name_counts = {}
        joint_names = {}

        # number of shapes which are replicated per world (excludes singular static shapes from a negative group)
        shape_range_len = 0

        if separate_worlds:
            # determine which shapes, bodies and joints belong to the first world
            # based on the shape world: we pick objects from the first world and global shapes
            non_negatives = shape_world[shape_world >= 0]
            if len(non_negatives) > 0:
                first_group = np.min(non_negatives)
                shape_range_len = len(np.where(shape_world == first_group)[0])
            else:
                first_group = -1
                shape_range_len = model.shape_count
            selected_shapes = np.where((shape_world == first_group) | (shape_world < 0))[0]
            selected_bodies = np.where((body_world == first_group) | (body_world < 0))[0]
            selected_joints = np.where((joint_world == first_group) | (joint_world < 0))[0]
        else:
            # if we are not separating environments to worlds, we use all shapes, bodies, joints
            first_group = 0
            shape_range_len = model.shape_count

            # if we are not separating worlds, we use all shapes, bodies, joints
            selected_shapes = np.arange(model.shape_count, dtype=np.int32)
            selected_bodies = np.arange(model.body_count, dtype=np.int32)
            selected_joints = np.arange(model.joint_count, dtype=np.int32)

        # sort joints topologically depth-first since this is the order that will also be used
        # for placing bodies in the MuJoCo model
        joints_simple = list(zip(joint_parent[selected_joints], joint_child[selected_joints], strict=False))
        joint_order = topological_sort(joints_simple, use_dfs=True)
        if any(joint_order[i] != i for i in range(len(joints_simple))):
            warnings.warn(
                "Joint order is not in depth-first topological order while converting Newton model to MuJoCo, this may lead to diverging kinematics between MuJoCo and Newton.",
                stacklevel=2,
            )

        # find graph coloring of collision filter pairs
        # filter out shapes that are not colliding with anything
        colliding_shapes = selected_shapes[shape_flags[selected_shapes] & ShapeFlags.COLLIDE_SHAPES != 0]

        # number of shapes we are instantiating in MuJoCo (which will be replicated for the number of envs)
        colliding_shapes_per_world = len(colliding_shapes)

        # filter out non-colliding bodies using excludes
        body_filters = self.find_body_collision_filter_pairs(
            model,
            selected_bodies,
            colliding_shapes,
        )

        shape_color = self.color_collision_shapes(
            model, colliding_shapes, visualize_graph=False, shape_keys=model.shape_key
        )

        # store selected shapes, bodies, joints for later use in update_geom_properties
        self.selected_shapes = wp.array(selected_shapes, dtype=wp.int32, device=model.device)
        self.selected_joints = wp.array(selected_joints, dtype=wp.int32, device=model.device)
        self.selected_bodies = wp.array(selected_bodies, dtype=wp.int32, device=model.device)
        selected_shapes_set = set(selected_shapes)

        def add_geoms(newton_body_id: int):
            body = mj_bodies[body_mapping[newton_body_id]]
            shapes = model.body_shapes.get(newton_body_id)
            if not shapes:
                return
            for shape in shapes:
                if shape not in selected_shapes_set:
                    # skip shapes that are not selected for this world
                    continue
                # Skip visual-only geoms, but don't skip sites
                is_site = shape_flags[shape] & ShapeFlags.SITE
                if skip_visual_only_geoms and not is_site and not (shape_flags[shape] & ShapeFlags.COLLIDE_SHAPES):
                    continue
                stype = shape_type[shape]
                name = f"{model.shape_key[shape]}_{shape}"

                if is_site:
                    if not include_sites:
                        continue

                    # Map unsupported site types to SPHERE
                    # MuJoCo sites only support: SPHERE, CAPSULE, CYLINDER, BOX
                    supported_site_types = {GeoType.SPHERE, GeoType.CAPSULE, GeoType.CYLINDER, GeoType.BOX}
                    site_geom_type = stype if stype in supported_site_types else GeoType.SPHERE

                    tf = wp.transform(*shape_transform[shape])
                    site_params = {
                        "type": geom_type_mapping[site_geom_type],
                        "name": name,
                        "pos": tf.p,
                        "quat": quat_to_mjc(tf.q),
                    }

                    size = shape_size[shape]
                    # Ensure size is valid for the site type
                    if np.any(size > 0.0):
                        nonzero = size[size > 0.0][0]
                        size[size == 0.0] = nonzero
                        site_params["size"] = size
                    else:
                        site_params["size"] = [0.01, 0.01, 0.01]

                    if shape_flags[shape] & ShapeFlags.VISIBLE:
                        site_params["rgba"] = [0.0, 1.0, 0.0, 0.5]
                    else:
                        site_params["rgba"] = [0.0, 1.0, 0.0, 0.0]

                    body.add_site(**site_params)
                    continue

                if stype == GeoType.PLANE and newton_body_id != -1:
                    raise ValueError("Planes can only be attached to static bodies")
                geom_params = {
                    "type": geom_type_mapping[stype],
                    "name": name,
                }
                tf = wp.transform(*shape_transform[shape])
                if stype == GeoType.MESH or stype == GeoType.CONVEX_MESH:
                    mesh_src = model.shape_source[shape]
                    # use mesh-specific maxhullvert or fall back to the default
                    maxhullvert = getattr(mesh_src, "maxhullvert", mesh_maxhullvert)
                    # apply scaling
                    size = shape_size[shape]
                    vertices = mesh_src.vertices * size
                    spec.add_mesh(
                        name=name,
                        uservert=vertices.flatten(),
                        userface=mesh_src.indices.flatten(),
                        maxhullvert=maxhullvert,
                    )
                    geom_params["meshname"] = name
                geom_params["pos"] = tf.p
                geom_params["quat"] = quat_to_mjc(tf.q)
                size = shape_size[shape]
                if np.any(size > 0.0):
                    # duplicate nonzero entries at places where size is 0
                    nonzero = size[size > 0.0][0]
                    size[size == 0.0] = nonzero
                    geom_params["size"] = size
                else:
                    assert stype == GeoType.PLANE, "Only plane shapes are allowed to have a size of zero"
                    # planes are always infinite for collision purposes in mujoco
                    geom_params["size"] = [5.0, 5.0, 5.0]
                    # make ground plane blue in the MuJoCo viewer (only used for debugging)
                    geom_params["rgba"] = [0.0, 0.3, 0.6, 1.0]

                # encode collision filtering information
                if not (shape_flags[shape] & ShapeFlags.COLLIDE_SHAPES):
                    # this shape is not colliding with anything
                    geom_params["contype"] = 0
                    geom_params["conaffinity"] = 0
                else:
                    color = shape_color[shape]
                    if color < 32:
                        contype = 1 << color
                        geom_params["contype"] = contype
                        # collide with anything except shapes from the same color
                        geom_params["conaffinity"] = collision_mask_everything & ~contype

                # set friction from Newton shape materials using model's friction parameters
                mu = shape_mu[shape]
                geom_params["friction"] = [
                    mu,
                    model.rigid_contact_torsional_friction * mu,
                    model.rigid_contact_rolling_friction * mu,
                ]
                if shape_condim is not None:
                    geom_params["condim"] = shape_condim[shape]

                body.add_geom(**geom_params)
                # store the geom name instead of assuming index
                shape_mapping[shape] = name

        # add static geoms attached to the worldbody
        add_geoms(-1)

        # Maps from Newton joint index (per-world/template) to MuJoCo DOF start index (per-world/template)
        # Only populated for template joints; in kernels, use joint_in_world to index
        joint_mjc_dof_start = np.full(len(selected_joints), -1, dtype=np.int32)

        # Maps from Newton DOF index to MuJoCo joint index (first world only)
        # Needed because jnt_solimp/jnt_solref are per-joint (not per-DOF) in MuJoCo
        dof_to_mjc_joint = np.full(model.joint_dof_count // model.num_worlds, -1, dtype=np.int32)

        # need to keep track of current dof and joint counts to make the indexing above correct
        num_dofs = 0
        num_mjc_joints = 0

        # add joints, bodies and geoms
        for ji in joint_order:
            parent, child = joints_simple[ji]
            if child in body_mapping:
                raise ValueError(f"Body {child} already exists in the mapping")

            # add body
            body_mapping[child] = len(mj_bodies)

            # use the correct global joint index
            j = selected_joints[ji]

            # this assumes that the joint position is 0
            tf = wp.transform(*joint_parent_xform[j])
            tf = tf * wp.transform_inverse(wp.transform(*joint_child_xform[j]))

            jc_xform = wp.transform(*joint_child_xform[j])
            joint_pos = jc_xform.p
            joint_rot = jc_xform.q

            # ensure unique body name
            name = model.body_key[child]
            if name not in body_name_counts:
                body_name_counts[name] = 1
            else:
                while name in body_name_counts:
                    body_name_counts[name] += 1
                    name = f"{name}_{body_name_counts[name]}"

            inertia = body_inertia[child]
            body = mj_bodies[body_mapping[parent]].add_body(
                name=name,
                pos=tf.p,
                quat=quat_to_mjc(tf.q),
                mass=body_mass[child],
                ipos=body_com[child, :],
                fullinertia=[inertia[0, 0], inertia[1, 1], inertia[2, 2], inertia[0, 1], inertia[0, 2], inertia[1, 2]],
                explicitinertial=True,
            )
            mj_bodies.append(body)

            # add joint
            j_type = joint_type[j]
            qd_start = joint_qd_start[j]
            name = model.joint_key[j]
            if name not in joint_names:
                joint_names[name] = 1
            else:
                while name in joint_names:
                    joint_names[name] += 1
                    name = f"{name}_{joint_names[name]}"

            joint_mjc_dof_start[ji] = num_dofs

            if j_type == JointType.FREE:
                body.add_joint(
                    name=name,
                    type=mujoco.mjtJoint.mjJNT_FREE,
                    damping=0.0,
                    limited=False,
                )
                # For free joints, all 6 DOFs map to the same MuJoCo joint
                for i in range(6):
                    dof_to_mjc_joint[qd_start + i] = num_mjc_joints
                num_dofs += 6
                num_mjc_joints += 1
            elif j_type in supported_joint_types:
                lin_axis_count, ang_axis_count = joint_dof_dim[j]
                num_dofs += lin_axis_count + ang_axis_count

                # linear dofs
                for i in range(lin_axis_count):
                    ai = qd_start + i

                    axis = wp.quat_rotate(joint_rot, wp.vec3(*joint_axis[ai]))

                    joint_params = {
                        "armature": joint_armature[qd_start + i],
                        "pos": joint_pos,
                    }
                    # Set friction
                    joint_params["frictionloss"] = joint_friction[ai]
                    # Set margin if available
                    if joint_dof_margin is not None:
                        joint_params["margin"] = joint_dof_margin[ai]
                    lower, upper = joint_limit_lower[ai], joint_limit_upper[ai]
                    if lower <= -JOINT_LIMIT_UNLIMITED and upper >= JOINT_LIMIT_UNLIMITED:
                        joint_params["limited"] = False
                    else:
                        joint_params["limited"] = True

                    # we're piping these through unconditionally even though they are only active with limited joints
                    joint_params["range"] = (lower, upper)
                    # Use negative convention for solref_limit: (-stiffness, -damping)
                    if joint_limit_ke[ai] > 0:
                        joint_params["solref_limit"] = (-joint_limit_ke[ai], -joint_limit_kd[ai])
                    if joint_solimp_limit is not None:
                        joint_params["solimp_limit"] = joint_solimp_limit[ai]
                    axname = name
                    if lin_axis_count > 1 or ang_axis_count > 1:
                        axname += "_lin"
                    if lin_axis_count > 1:
                        axname += str(i)
                    body.add_joint(
                        name=axname,
                        type=mujoco.mjtJoint.mjJNT_SLIDE,
                        axis=axis,
                        **joint_params,
                    )
                    # Map this DOF to the current MuJoCo joint index
                    dof_to_mjc_joint[ai] = num_mjc_joints
                    num_mjc_joints += 1

                    if actuated_axes is None or ai in actuated_axes:
                        kp = joint_target_ke[ai]
                        kd = joint_target_kd[ai]
                        effort_limit = joint_effort_limit[ai]
                        gear = actuator_gears.get(axname)
                        if gear is not None:
                            args = {}
                            args.update(actuator_args)
                            args["gear"] = [gear, 0.0, 0.0, 0.0, 0.0, 0.0]
                        else:
                            args = actuator_args
                        # forcerange is defined per actuator, meaning that P and D terms will be clamped separately in PD control and not their sum
                        # is there a similar attribute per joint dof?
                        args["forcerange"] = [-effort_limit, effort_limit]
                        args["gainprm"] = [kp, 0, 0, 0, 0, 0, 0, 0, 0, 0]
                        args["biasprm"] = [0, -kp, 0, 0, 0, 0, 0, 0, 0, 0]
                        spec.add_actuator(target=axname, **args)
                        axis_to_actuator[ai, 0] = actuator_count
                        actuator_count += 1

                        args["gainprm"] = [kd, 0, 0, 0, 0, 0, 0, 0, 0, 0]
                        args["biasprm"] = [0, 0, -kd, 0, 0, 0, 0, 0, 0, 0]
                        spec.add_actuator(target=axname, **args)
                        axis_to_actuator[ai, 1] = actuator_count
                        actuator_count += 1

                # angular dofs
                for i in range(lin_axis_count, lin_axis_count + ang_axis_count):
                    ai = qd_start + i

                    axis = wp.quat_rotate(joint_rot, wp.vec3(*joint_axis[ai]))

                    joint_params = {
                        "armature": joint_armature[qd_start + i],
                        "pos": joint_pos,
                    }
                    # Set friction
                    joint_params["frictionloss"] = joint_friction[ai]
                    # Set margin if available
                    if joint_dof_margin is not None:
                        joint_params["margin"] = joint_dof_margin[ai]
                    lower, upper = joint_limit_lower[ai], joint_limit_upper[ai]
                    if lower <= -JOINT_LIMIT_UNLIMITED and upper >= JOINT_LIMIT_UNLIMITED:
                        joint_params["limited"] = False
                    else:
                        joint_params["limited"] = True

                    # we're piping these through unconditionally even though they are only active with limited joints
                    joint_params["range"] = (np.rad2deg(lower), np.rad2deg(upper))
                    # Use negative convention for solref_limit: (-stiffness, -damping)
                    if joint_limit_ke[ai] > 0:
                        joint_params["solref_limit"] = (-joint_limit_ke[ai], -joint_limit_kd[ai])
                    if joint_solimp_limit is not None:
                        joint_params["solimp_limit"] = joint_solimp_limit[ai]

                    axname = name
                    if lin_axis_count > 1 or ang_axis_count > 1:
                        axname += "_ang"
                    if ang_axis_count > 1:
                        axname += str(i - lin_axis_count)
                    body.add_joint(
                        name=axname,
                        type=mujoco.mjtJoint.mjJNT_HINGE,
                        axis=axis,
                        **joint_params,
                    )
                    # Map this DOF to the current MuJoCo joint index
                    dof_to_mjc_joint[ai] = num_mjc_joints
                    num_mjc_joints += 1

                    if actuated_axes is None or ai in actuated_axes:
                        kp = joint_target_ke[ai]
                        kd = joint_target_kd[ai]
                        effort_limit = joint_effort_limit[ai]
                        gear = actuator_gears.get(axname)
                        if gear is not None:
                            args = {}
                            args.update(actuator_args)
                            args["gear"] = [gear, 0.0, 0.0, 0.0, 0.0, 0.0]
                        else:
                            args = actuator_args
                        args["forcerange"] = [-effort_limit, effort_limit]
                        args["gainprm"] = [kp, 0, 0, 0, 0, 0, 0, 0, 0, 0]
                        args["biasprm"] = [0, -kp, 0, 0, 0, 0, 0, 0, 0, 0]
                        spec.add_actuator(target=axname, **args)
                        axis_to_actuator[ai, 0] = actuator_count
                        actuator_count += 1

                        args["gainprm"] = [kd, 0, 0, 0, 0, 0, 0, 0, 0, 0]
                        args["biasprm"] = [0, 0, -kd, 0, 0, 0, 0, 0, 0, 0]
                        spec.add_actuator(target=axname, **args)
                        axis_to_actuator[ai, 1] = actuator_count
                        actuator_count += 1

            elif j_type != JointType.FIXED:
                raise NotImplementedError(f"Joint type {j_type} is not supported yet")

            add_geoms(child)

        for i, constraint_type in enumerate(eq_constraint_type):
            if constraint_type == EqType.CONNECT:
                eq = spec.add_equality(objtype=mujoco.mjtObj.mjOBJ_BODY)
                eq.type = mujoco.mjtEq.mjEQ_CONNECT
                eq.active = eq_constraint_enabled[i]
                eq.name1 = model.body_key[eq_constraint_body1[i]]
                eq.name2 = model.body_key[eq_constraint_body2[i]]
                eq.data[0:3] = eq_constraint_anchor[i]

            elif constraint_type == EqType.JOINT:
                eq = spec.add_equality(objtype=mujoco.mjtObj.mjOBJ_JOINT)
                eq.type = mujoco.mjtEq.mjEQ_JOINT
                eq.active = eq_constraint_enabled[i]
                eq.name1 = model.joint_key[eq_constraint_joint1[i]]
                eq.name2 = model.joint_key[eq_constraint_joint2[i]]
                eq.data[0:5] = eq_constraint_polycoef[i]

            elif constraint_type == EqType.WELD:
                eq = spec.add_equality(objtype=mujoco.mjtObj.mjOBJ_BODY)
                eq.type = mujoco.mjtEq.mjEQ_WELD
                eq.active = eq_constraint_enabled[i]
                eq.name1 = model.body_key[eq_constraint_body1[i]]
                eq.name2 = model.body_key[eq_constraint_body2[i]]
                cns_relpose = wp.transform(*eq_constraint_relpose[i])
                eq.data[0:3] = eq_constraint_anchor[i]
                eq.data[3:6] = wp.transform_get_translation(cns_relpose)
                eq.data[6:10] = wp.transform_get_rotation(cns_relpose)
                eq.data[10] = eq_constraint_torquescale[i]

        assert len(spec.geoms) == colliding_shapes_per_world, (
            "The number of geoms in the MuJoCo model does not match the number of colliding shapes in the Newton model."
        )

        # add contact exclusions between bodies to ensure parent <> child collisions are ignored
        # even when one of the bodies is static
        for b1, b2 in body_filters:
            mb1, mb2 = body_mapping[b1], body_mapping[b2]
            spec.add_exclude(bodyname1=spec.bodies[mb1].name, bodyname2=spec.bodies[mb2].name)

        self.mj_model = spec.compile()
        self.mj_data = mujoco.MjData(self.mj_model)

        self.update_mjc_data(self.mj_data, model, state)

        # fill some MjWarp model fields that are outdated after update_mjc_data.
        # just setting qpos0 to d.qpos leads to weird behavior here, needs
        # to be investigated.

        mujoco.mj_forward(self.mj_model, self.mj_data)

        if target_filename:
            with open(target_filename, "w") as f:
                f.write(spec.to_xml())
                print(f"Saved mujoco model to {os.path.abspath(target_filename)}")

        # now that the model is compiled, get the actual geom indices and compute
        # shape transform corrections
        shape_to_geom_idx = {}
        geom_to_shape_idx = {}
        for shape, geom_name in shape_mapping.items():
            geom_idx = mujoco.mj_name2id(self.mj_model, mujoco.mjtObj.mjOBJ_GEOM, geom_name)
            if geom_idx >= 0:
                shape_to_geom_idx[shape] = geom_idx
                geom_to_shape_idx[geom_idx] = shape

        with wp.ScopedDevice(model.device):
            # create the MuJoCo Warp model
            self.mjw_model = mujoco_warp.put_model(self.mj_model)

            # patch mjw_model with mesh_pos if it doesn't have it
            if not hasattr(self.mjw_model, "mesh_pos"):
                self.mjw_model.mesh_pos = wp.array(self.mj_model.mesh_pos, dtype=wp.vec3)

            # build the geom index mappings now that we have the actual indices
            # geom_to_shape_idx maps from MuJoCo geom index to absolute Newton shape index.
            # Convert non-static shapes to template-relative indices for the kernel.
            geom_to_shape_idx_np = np.full((self.mj_model.ngeom,), -1, dtype=np.int32)

            # Find the minimum shape index for the first non-static group to use as the base
            first_env_shapes = np.where(shape_world == first_group)[0]
            first_env_shape_base = int(np.min(first_env_shapes)) if len(first_env_shapes) > 0 else 0

            # Per-geom static mask (True if static, False otherwise)
            geom_is_static_np = np.zeros((self.mj_model.ngeom,), dtype=bool)

            for geom_idx, abs_shape_idx in geom_to_shape_idx.items():
                if shape_world[abs_shape_idx] < 0:
                    # Static shape - use absolute index and mark mask
                    geom_to_shape_idx_np[geom_idx] = abs_shape_idx
                    geom_is_static_np[geom_idx] = True
                else:
                    # Non-static shape - convert to template-relative offset from first env base
                    geom_to_shape_idx_np[geom_idx] = abs_shape_idx - first_env_shape_base

            geom_to_shape_idx_wp = wp.array(geom_to_shape_idx_np, dtype=wp.int32)
            geom_is_static_wp = wp.array(geom_is_static_np, dtype=bool)

            # use the actual number of geoms from the MuJoCo model
            self.to_newton_shape_index = wp.full((model.num_worlds, self.mj_model.ngeom), -1, dtype=wp.int32)

            # create mapping from Newton shape index to MuJoCo [world, geom index]
            self.to_mjc_geom_index = wp.full(model.shape_count, -1, dtype=wp.vec2i)

            # mapping from Newton joint index to the start index of its joint axes in MuJoCo
            self.joint_mjc_dof_start = wp.array(joint_mjc_dof_start, dtype=wp.int32)
            # mapping from Newton DOF index to MuJoCo joint index
            self.dof_to_mjc_joint = wp.array(dof_to_mjc_joint, dtype=wp.int32, device=model.device)

            if self.mjw_model.geom_pos.size:
                wp.launch(
                    update_shape_mappings_kernel,
                    dim=(self.model.num_worlds, self.mj_model.ngeom),
                    inputs=[
                        geom_to_shape_idx_wp,
                        geom_is_static_wp,
                        shape_range_len,
                        first_env_shape_base,
                    ],
                    outputs=[
                        self.to_mjc_geom_index,
                        self.to_newton_shape_index,
                    ],
                )

            # mapping from Newton joint axis index to MJC actuator index
            # mjc_axis_to_actuator[i, 0] = position actuator index
            # mjc_axis_to_actuator[i, 1] = velocity actuator index
            self.mjc_axis_to_actuator = wp.array2d(axis_to_actuator, dtype=wp.int32)
            # mapping from MJC body index to Newton body index (skip world index -1)
            to_mjc_body_index = np.fromiter(body_mapping.keys(), dtype=int)[1:] + 1
            self.to_mjc_body_index = wp.array(to_mjc_body_index, dtype=wp.int32)

            # set mjwarp-only settings
            self.mjw_model.opt.ls_parallel = ls_parallel

            if separate_worlds:
                nworld = model.num_worlds
            else:
                nworld = 1

            # expand model fields that can be expanded:
            self.expand_model_fields(self.mjw_model, nworld)

            # so far we have only defined the first world,
            # now complete the data from the Newton model
            self.notify_model_changed(SolverNotifyFlags.ALL)

            # TODO find better heuristics to determine nconmax and njmax
            if disable_contacts:
                nconmax = 0
            else:
                if nconmax is not None:
                    rigid_contact_max = nconmax
                    if rigid_contact_max < self.mj_data.ncon:
                        warnings.warn(
                            f"[WARNING] Value for nconmax is changed from {nconmax} to {self.mj_data.ncon} following an MjWarp requirement.",
                            stacklevel=2,
                        )
                        nconmax = self.mj_data.ncon
                    else:
                        nconmax = rigid_contact_max
                else:
                    nconmax = self.mj_data.ncon

            if njmax is not None:
                if njmax < self.mj_data.nefc:
                    warnings.warn(
                        f"[WARNING] Value for njmax is changed from {njmax} to {self.mj_data.nefc} following an MjWarp requirement.",
                        stacklevel=2,
                    )
                    njmax = self.mj_data.nefc
            else:
                njmax = self.mj_data.nefc

            self.mjw_data = mujoco_warp.put_data(
                self.mj_model,
                self.mj_data,
                nworld=nworld,
                nconmax=nconmax,
                njmax=njmax,
            )

    def expand_model_fields(self, mj_model: MjWarpModel, nworld: int):
        if nworld == 1:
            return

        model_fields_to_expand = {
            # "qpos0",
            # "qpos_spring",
            "body_pos",
            "body_quat",
            "body_ipos",
            "body_iquat",
            "body_mass",
            # "body_subtreemass",
            "body_inertia",
            # "body_invweight0",
            # "body_gravcomp",
            "jnt_solref",
            "jnt_solimp",
            "jnt_pos",
            "jnt_axis",
            # "jnt_stiffness",
            # "jnt_range",
            # "jnt_actfrcrange",
            "jnt_margin",  # corresponds to newton custom attribute "limit_margin"
            "dof_armature",
            # "dof_damping",
            # "dof_invweight0",
            "dof_frictionloss",
            # "dof_solimp",
            # "dof_solref",
            # "geom_matid",
            # "geom_solmix",
            "geom_solref",
            # "geom_solimp",
            "geom_size",
            "geom_rbound",
            "geom_pos",
            "geom_quat",
            "geom_friction",
            # "geom_margin",
            # "geom_gap",
            # "geom_rgba",
            # "site_pos",
            # "site_quat",
            # "cam_pos",
            # "cam_quat",
            # "cam_poscom0",
            # "cam_pos0",
            # "cam_mat0",
            # "light_pos",
            # "light_dir",
            # "light_poscom0",
            # "light_pos0",
            # "eq_solref",
            # "eq_solimp",
            # "eq_data",
            # "actuator_dynprm",
            "actuator_gainprm",
            "actuator_biasprm",
            # "actuator_ctrlrange",
            "actuator_forcerange",
            # "actuator_actrange",
            # "actuator_gear",
            # "pair_solref",
            # "pair_solreffriction",
            # "pair_solimp",
            # "pair_margin",
            # "pair_gap",
            # "pair_friction",
            # "tendon_solref_lim",
            # "tendon_solimp_lim",
            # "tendon_range",
            # "tendon_margin",
            # "tendon_length0",
            # "tendon_invweight0",
            # "mat_rgba",
        }

        def tile(x: wp.array):
            # Create new array with same shape but first dim multiplied by nworld
            new_shape = list(x.shape)
            new_shape[0] = nworld
            wp_array = {1: wp.array, 2: wp.array2d, 3: wp.array3d, 4: wp.array4d}[len(new_shape)]
            dst = wp_array(shape=new_shape, dtype=x.dtype, device=x.device)

            # Flatten arrays for kernel
            src_flat = x.flatten()
            dst_flat = dst.flatten()

            # Launch kernel to repeat data - one thread per destination element
            n_elems_per_world = dst_flat.shape[0] // nworld
            wp.launch(
                repeat_array_kernel,
                dim=dst_flat.shape[0],
                inputs=[src_flat, n_elems_per_world],
                outputs=[dst_flat],
                device=x.device,
            )
            return dst

        for field in mj_model.__dataclass_fields__:
            if field in model_fields_to_expand:
                array = getattr(mj_model, field)
                setattr(mj_model, field, tile(array))

    def update_model_inertial_properties(self):
        if self.model.body_count == 0:
            return

        bodies_per_world = self.model.body_count // self.model.num_worlds

        wp.launch(
            update_body_mass_ipos_kernel,
            dim=self.model.body_count,
            inputs=[
                self.model.body_com,
                self.model.body_mass,
                bodies_per_world,
                self.model.up_axis,
                self.to_mjc_body_index,
            ],
            outputs=[self.mjw_model.body_ipos, self.mjw_model.body_mass],
            device=self.model.device,
        )

        wp.launch(
            update_body_inertia_kernel,
            dim=self.model.body_count,
            inputs=[
                self.model.body_inertia,
                bodies_per_world,
                self.to_mjc_body_index,
            ],
            outputs=[self.mjw_model.body_inertia, self.mjw_model.body_iquat],
            device=self.model.device,
        )

    def update_joint_dof_properties(self):
        """Update all joint dof properties including effort limits, friction, armature, and solimplimit in the MuJoCo model."""
        if self.model.joint_dof_count == 0:
            return

        joints_per_world = self.model.joint_count // self.model.num_worlds
        dofs_per_world = self.model.joint_dof_count // self.model.num_worlds

        # Update actuator force ranges (effort limits) if actuators exist
        if self.mjc_axis_to_actuator is not None:
            wp.launch(
                update_axis_properties_kernel,
                dim=self.model.joint_dof_count,
                inputs=[
                    self.model.joint_target_ke,
                    self.model.joint_target_kd,
                    self.model.joint_effort_limit,
                    self.mjc_axis_to_actuator,
                    dofs_per_world,
                ],
                outputs=[
                    self.mjw_model.actuator_biasprm,
                    self.mjw_model.actuator_gainprm,
                    self.mjw_model.actuator_forcerange,
                ],
                device=self.model.device,
            )

        # Update DOF properties (armature, friction, and solimplimit) with proper DOF mapping
        mujoco_attrs = getattr(self.model, "mujoco", None)
        solimplimit = getattr(mujoco_attrs, "solimplimit", None) if mujoco_attrs is not None else None

        wp.launch(
            update_joint_dof_properties_kernel,
            dim=self.model.joint_count,
            inputs=[
                self.model.joint_qd_start,
                self.model.joint_dof_dim,
                self.joint_mjc_dof_start,
                self.dof_to_mjc_joint,
                self.model.joint_armature,
                self.model.joint_friction,
                self.model.joint_limit_ke,
                self.model.joint_limit_kd,
                solimplimit,
                joints_per_world,
            ],
            outputs=[
                self.mjw_model.dof_armature,
                self.mjw_model.dof_frictionloss,
                self.mjw_model.jnt_solimp,
                self.mjw_model.jnt_solref,
            ],
            device=self.model.device,
        )

        # Update joint margin if available
        mujoco_attrs = getattr(self.model, "mujoco", None)
        if mujoco_attrs is not None and hasattr(mujoco_attrs, "limit_margin"):
            joints_per_world = self.model.joint_count // self.model.num_worlds
            wp.launch(
                update_joint_margin_kernel,
                dim=self.model.joint_dof_count,
                inputs=[
                    mujoco_attrs.limit_margin,
                    self.model.joint_qd_start,
                    dofs_per_world,
                    joints_per_world,
                ],
                outputs=[self.mjw_model.jnt_margin],
                device=self.model.device,
            )

    def update_joint_properties(self):
        """Update joint properties including joint positions, joint axes, and relative body transforms in the MuJoCo model."""
        if self.model.joint_count == 0:
            return

        joints_per_world = self.model.joint_count // self.model.num_worlds

        # Update joint positions, joint axes, and relative body transforms
        wp.launch(
            update_joint_transforms_kernel,
            dim=self.model.joint_count,
            inputs=[
                self.model.joint_X_p,
                self.model.joint_X_c,
                self.model.joint_qd_start,
                self.model.joint_dof_dim,
                self.model.joint_axis,
                self.model.joint_child,
                self.model.joint_type,
                self.dof_to_mjc_joint,
                self.to_mjc_body_index,
                joints_per_world,
            ],
            outputs=[
                self.mjw_model.jnt_pos,
                self.mjw_model.jnt_axis,
                self.mjw_model.body_pos,
                self.mjw_model.body_quat,
            ],
            device=self.model.device,
        )

    def update_geom_properties(self):
        """Update geom properties including collision radius, friction, and contact parameters in the MuJoCo model."""

        # Get number of geoms and worlds from MuJoCo model
        num_geoms = self.mj_model.ngeom
        if num_geoms == 0:
            return

        num_worlds = self.model.num_worlds

        wp.launch(
            update_geom_properties_kernel,
            dim=(num_worlds, num_geoms),
            inputs=[
                self.model.shape_collision_radius,
                self.model.shape_material_mu,
                self.model.shape_material_ke,
                self.model.shape_material_kd,
                self.model.shape_scale,
                self.model.shape_transform,
                self.to_newton_shape_index,
                self.mjw_model.geom_type,
                self._mujoco.mjtGeom.mjGEOM_MESH,
                self.mjw_model.geom_dataid,
                self.mjw_model.mesh_pos,
                self.mjw_model.mesh_quat,
                self.model.rigid_contact_torsional_friction,
                self.model.rigid_contact_rolling_friction,
            ],
            outputs=[
                self.mjw_model.geom_rbound,
                self.mjw_model.geom_friction,
                self.mjw_model.geom_solref,
                self.mjw_model.geom_size,
                self.mjw_model.geom_pos,
                self.mjw_model.geom_quat,
            ],
            device=self.model.device,
        )

    def update_model_properties(self):
        """Update model properties including gravity in the MuJoCo model."""
        if self.use_mujoco_cpu:
            self.mj_model.opt.gravity[:] = np.array([*self.model.gravity.numpy()[0]])
        else:
            if hasattr(self, "mjw_data"):
                wp.launch(
                    kernel=update_model_properties_kernel,
                    dim=self.mjw_data.nworld,
                    inputs=[
                        self.model.gravity,
                    ],
                    outputs=[
                        self.mjw_model.opt.gravity,
                    ],
                    device=self.model.device,
                )

    def render_mujoco_viewer(
        self,
        show_left_ui: bool = True,
        show_right_ui: bool = True,
        show_contact_points: bool = True,
        show_contact_forces: bool = False,
        show_transparent_geoms: bool = True,
    ):
        """Create and synchronize the MuJoCo viewer.
        The viewer will be created if it is not already open.

        .. note::

            The MuJoCo viewer only supports rendering Newton models with a single world,
            unless :attr:`use_mujoco_cpu` is :obj:`True` or the solver was initialized with
            :attr:`separate_worlds` set to :obj:`False`.

            The MuJoCo viewer is only meant as a debugging tool.

        Args:
            show_left_ui: Whether to show the left UI.
            show_right_ui: Whether to show the right UI.
            show_contact_points: Whether to show contact points.
            show_contact_forces: Whether to show contact forces.
            show_transparent_geoms: Whether to show transparent geoms.
        """
        if self._viewer is None:
            import mujoco  # noqa: PLC0415
            import mujoco.viewer  # noqa: PLC0415

            # make the headlights brighter to improve visibility
            # in the MuJoCo viewer
            self.mj_model.vis.headlight.ambient[:] = [0.3, 0.3, 0.3]
            self.mj_model.vis.headlight.diffuse[:] = [0.7, 0.7, 0.7]
            self.mj_model.vis.headlight.specular[:] = [0.9, 0.9, 0.9]

            self._viewer = mujoco.viewer.launch_passive(
                self.mj_model, self.mj_data, show_left_ui=show_left_ui, show_right_ui=show_right_ui
            )
            # Enter the context manager to keep the viewer alive
            self._viewer.__enter__()

            self._viewer.opt.flags[mujoco.mjtVisFlag.mjVIS_CONTACTPOINT] = show_contact_points
            self._viewer.opt.flags[mujoco.mjtVisFlag.mjVIS_CONTACTFORCE] = show_contact_forces
            self._viewer.opt.flags[mujoco.mjtVisFlag.mjVIS_TRANSPARENT] = show_transparent_geoms

        if self._viewer.is_running():
            if not self.use_mujoco_cpu:
                self._mujoco_warp.get_data_into(self.mj_data, self.mj_model, self.mjw_data)

            self._viewer.sync()

    def close_mujoco_viewer(self):
        """Close the MuJoCo viewer if it exists."""
        if hasattr(self, "_viewer") and self._viewer is not None:
            try:
                self._viewer.__exit__(None, None, None)
            except Exception:
                pass  # Ignore errors during cleanup
            finally:
                self._viewer = None

    def __del__(self):
        """Cleanup method to close the viewer when the solver is destroyed."""
        self.close_mujoco_viewer()<|MERGE_RESOLUTION|>--- conflicted
+++ resolved
@@ -57,11 +57,8 @@
     update_body_inertia_kernel,
     update_body_mass_ipos_kernel,
     update_geom_properties_kernel,
-<<<<<<< HEAD
+    update_joint_dof_properties_kernel,
     update_joint_margin_kernel,
-=======
-    update_joint_dof_properties_kernel,
->>>>>>> 8e9cd805
     update_joint_transforms_kernel,
     update_model_properties_kernel,
     update_shape_mappings_kernel,
@@ -171,7 +168,6 @@
         )
         builder.add_custom_attribute(
             ModelBuilder.CustomAttribute(
-<<<<<<< HEAD
                 name="limit_margin",
                 frequency=ModelAttributeFrequency.JOINT_DOF,
                 assignment=ModelAttributeAssignment.MODEL,
@@ -181,7 +177,10 @@
                 usd_attribute_name="mjc:margin",
                 mjcf_attribute_name="margin",
                 usd_value_transformer=lambda v: list(v) if hasattr(v, "__iter__") else [v],
-=======
+            )
+        )
+        builder.add_custom_attribute(
+            ModelBuilder.CustomAttribute(
                 name="solimplimit",
                 frequency=ModelAttributeFrequency.JOINT_DOF,
                 assignment=ModelAttributeAssignment.MODEL,
@@ -189,7 +188,6 @@
                 default=wp.types.vector(length=5, dtype=wp.float32)(0.9, 0.95, 0.001, 0.5, 2.0),
                 namespace="mujoco",
                 usd_attribute_name="mjc:solimplimit",
->>>>>>> 8e9cd805
             )
         )
 
@@ -964,11 +962,8 @@
             return attr.numpy()
 
         shape_condim = get_custom_attribute("condim")
-<<<<<<< HEAD
         joint_dof_margin = get_custom_attribute("limit_margin")
-=======
         joint_solimp_limit = get_custom_attribute("solimplimit")
->>>>>>> 8e9cd805
 
         eq_constraint_type = model.equality_constraint_type.numpy()
         eq_constraint_body1 = model.equality_constraint_body1.numpy()
