# SPDX-FileCopyrightText: Copyright (c) 2025 The Newton Developers
# SPDX-License-Identifier: Apache-2.0
#
# Licensed under the Apache License, Version 2.0 (the "License");
# you may not use this file except in compliance with the License.
# You may obtain a copy of the License at
#
# http://www.apache.org/licenses/LICENSE-2.0
#
# Unless required by applicable law or agreed to in writing, software
# distributed under the License is distributed on an "AS IS" BASIS,
# WITHOUT WARRANTIES OR CONDITIONS OF ANY KIND, either express or implied.
# See the License for the specific language governing permissions and
# limitations under the License.

"""Implementation of the Newton model class."""

from __future__ import annotations

from enum import IntEnum

import numpy as np
import warp as wp

from ..core.types import Devicelike
from .contacts import Contacts
from .control import Control
from .state import State


class ModelAttributeAssignment(IntEnum):
    """Enumeration of attribute assignment categories.

    Defines which component of the simulation system owns and manages specific attributes.
    This categorization determines where custom attributes are attached during simulation
    object creation (Model, State, Control, or Contacts).
    """

    MODEL = 0
    """Model attributes are attached to the Model object."""
    STATE = 1
    """State attributes are attached to the State object."""
    CONTROL = 2
    """Control attributes are attached to the Control object."""
    CONTACT = 3
    """Contact attributes are attached to the Contacts object."""


class ModelAttributeFrequency(IntEnum):
    """Enumeration of attribute frequency categories.

    Defines the dimensional structure and indexing pattern for custom attributes.
    This determines how many elements an attribute array should have and how it
    should be indexed in relation to the model's entities such as joints, bodies, shapes, etc.
    """

    ONCE = 0
    """Attribute frequency is a single value."""
    JOINT = 1
    """Attribute frequency follows the number of joints (see :attr:`~newton.Model.joint_count`)."""
    JOINT_DOF = 2
    """Attribute frequency follows the number of joint degrees of freedom (see :attr:`~newton.Model.joint_dof_count`)."""
    JOINT_COORD = 3
    """Attribute frequency follows the number of joint positional coordinates (see :attr:`~newton.Model.joint_coord_count`)."""
    BODY = 4
    """Attribute frequency follows the number of bodies (see :attr:`~newton.Model.body_count`)."""
    SHAPE = 5
    """Attribute frequency follows the number of shapes (see :attr:`~newton.Model.shape_count`)."""
    ARTICULATION = 6
    """Attribute frequency follows the number of articulations (see :attr:`~newton.Model.articulation_count`)."""
<<<<<<< HEAD
    WORLD = 7
    """Attribute frequency follows the number of worlds (see :attr:`~newton.Model.num_worlds`)."""
=======
    EQUALITY_CONSTRAINT = 7
    """Attribute frequency follows the number of equality constraints (see :attr:`~newton.Model.equality_constraint_count`)."""
>>>>>>> 15a28e9b


class AttributeNamespace:
    """
    A container for namespaced custom attributes.

    Custom attributes are stored as regular instance attributes on this object,
    allowing hierarchical organization of related properties.
    """

    def __init__(self, name: str):
        """Initialize the namespace container.

        Args:
            name: The name of the namespace
        """
        self._name = name

    def __repr__(self):
        """Return a string representation showing the namespace and its attributes."""
        # List all public attributes (not starting with _)
        attrs = [k for k in self.__dict__ if not k.startswith("_")]
        return f"AttributeNamespace('{self._name}', attributes={attrs})"


class Model:
    """
    Represents the static (non-time-varying) definition of a simulation model in Newton.

    The Model class encapsulates all geometry, constraints, and parameters that describe a physical system
    for simulation. It is designed to be constructed via the ModelBuilder, which handles the correct
    initialization and population of all fields.

    Key Features:
        - Stores all static data for simulation: particles, rigid bodies, joints, shapes, soft/rigid elements, etc.
        - Supports grouping of entities by world using world indices (e.g., `particle_world`, `body_world`, etc.).
          - Index -1: global entities shared across all worlds.
          - Indices 0, 1, 2, ...: world-specific entities.
        - Grouping enables:
          - Collision detection optimization (e.g., separating worlds)
          - Visualization (e.g., spatially separating worlds)
          - Parallel processing of independent worlds

    Note:
        It is strongly recommended to use the :class:`ModelBuilder` to construct a Model.
        Direct instantiation and manual population of Model fields is possible but discouraged.
    """

    def __init__(self, device: Devicelike | None = None):
        """
        Initialize a Model object.

        Args:
            device (wp.Device, optional): Device on which the Model's data will be allocated.
        """
        self.requires_grad = False
        """Whether the model was finalized (see :meth:`ModelBuilder.finalize`) with gradient computation enabled."""
        self.num_worlds = 0
        """Number of worlds added to the ModelBuilder."""

        self.particle_q = None
        """Particle positions, shape [particle_count, 3], float."""
        self.particle_qd = None
        """Particle velocities, shape [particle_count, 3], float."""
        self.particle_mass = None
        """Particle mass, shape [particle_count], float."""
        self.particle_inv_mass = None
        """Particle inverse mass, shape [particle_count], float."""
        self.particle_radius = None
        """Particle radius, shape [particle_count], float."""
        self.particle_max_radius = 0.0
        """Maximum particle radius (useful for HashGrid construction)."""
        self.particle_ke = 1.0e3
        """Particle normal contact stiffness (used by :class:`~newton.solvers.SolverSemiImplicit`)."""
        self.particle_kd = 1.0e2
        """Particle normal contact damping (used by :class:`~newton.solvers.SolverSemiImplicit`)."""
        self.particle_kf = 1.0e2
        """Particle friction force stiffness (used by :class:`~newton.solvers.SolverSemiImplicit`)."""
        self.particle_mu = 0.5
        """Particle friction coefficient."""
        self.particle_cohesion = 0.0
        """Particle cohesion strength."""
        self.particle_adhesion = 0.0
        """Particle adhesion strength."""
        self.particle_grid = None
        """HashGrid instance for accelerated simulation of particle interactions."""
        self.particle_flags = None
        """Particle enabled state, shape [particle_count], int."""
        self.particle_max_velocity = 1e5
        """Maximum particle velocity (to prevent instability)."""
        self.particle_world = None
        """World index for each particle, shape [particle_count], int. -1 for global."""

        self.shape_key = []
        """List of keys for each shape."""
        self.shape_transform = None
        """Rigid shape transforms, shape [shape_count, 7], float."""
        self.shape_body = None
        """Rigid shape body index, shape [shape_count], int."""
        self.shape_flags = None
        """Rigid shape flags, shape [shape_count], int."""
        self.body_shapes = {}
        """Mapping from body index to list of attached shape indices."""

        # Shape material properties
        self.shape_material_ke = None
        """Shape contact elastic stiffness, shape [shape_count], float."""
        self.shape_material_kd = None
        """Shape contact damping stiffness, shape [shape_count], float."""
        self.shape_material_kf = None
        """Shape contact friction stiffness, shape [shape_count], float."""
        self.shape_material_ka = None
        """Shape contact adhesion distance, shape [shape_count], float."""
        self.shape_material_mu = None
        """Shape coefficient of friction, shape [shape_count], float."""
        self.shape_material_restitution = None
        """Shape coefficient of restitution, shape [shape_count], float."""
        self.shape_material_torsional_friction = None
        """Shape torsional friction coefficient (resistance to spinning at contact point), shape [shape_count], float."""
        self.shape_material_rolling_friction = None
        """Shape rolling friction coefficient (resistance to rolling motion), shape [shape_count], float."""
        self.shape_contact_margin = None
        """Shape contact margin for collision detection, shape [shape_count], float."""

        # Shape geometry properties
        self.shape_type = None
        """Shape geometry type, shape [shape_count], int32."""
        self.shape_is_solid = None
        """Whether shape is solid or hollow, shape [shape_count], bool."""
        self.shape_thickness = None
        """Shape thickness, shape [shape_count], float."""
        self.shape_source = []
        """List of source geometry objects (e.g., :class:`~newton.Mesh`, :class:`~newton.SDF`) used for rendering and broadphase, shape [shape_count]."""
        self.shape_source_ptr = None
        """Geometry source pointer to be used inside the Warp kernels which can be generated by finalizing the geometry objects, see for example :meth:`newton.Mesh.finalize`, shape [shape_count], uint64."""
        self.shape_scale = None
        """Shape 3D scale, shape [shape_count, 3], float."""
        self.shape_filter = None
        """Shape filter group, shape [shape_count], int."""

        self.shape_collision_group = None
        """Collision group of each shape, shape [shape_count], int. Array populated during finalization."""
        self.shape_collision_filter_pairs: set[tuple[int, int]] = set()
        """Pairs of shape indices that should not collide."""
        self.shape_collision_radius = None
        """Collision radius for bounding sphere broadphase, shape [shape_count], float."""
        self.shape_contact_pairs = None
        """Pairs of shape indices that may collide, shape [contact_pair_count, 2], int."""
        self.shape_contact_pair_count = 0
        """Number of shape contact pairs."""
        self.shape_world = None
        """World index for each shape, shape [shape_count], int. -1 for global."""

        # Mesh SDF storage
        self.shape_sdf_data = None
        """Array of SDFData structs for mesh shapes, shape [shape_count]. Contains sparse and coarse SDF pointers, extents, and voxel sizes. Empty array if there are no colliding meshes."""
        self.shape_sdf_volume = []
        """List of sparse SDF volume references for mesh shapes, shape [shape_count]. None for non-mesh shapes. Empty if there are no colliding meshes. Kept for reference counting."""
        self.shape_sdf_coarse_volume = []
        """List of coarse SDF volume references for mesh shapes, shape [shape_count]. None for non-mesh shapes. Empty if there are no colliding meshes. Kept for reference counting."""

        self.spring_indices = None
        """Particle spring indices, shape [spring_count*2], int."""
        self.spring_rest_length = None
        """Particle spring rest length, shape [spring_count], float."""
        self.spring_stiffness = None
        """Particle spring stiffness, shape [spring_count], float."""
        self.spring_damping = None
        """Particle spring damping, shape [spring_count], float."""
        self.spring_control = None
        """Particle spring activation, shape [spring_count], float."""
        self.spring_constraint_lambdas = None
        """Lagrange multipliers for spring constraints (internal use)."""

        self.tri_indices = None
        """Triangle element indices, shape [tri_count*3], int."""
        self.tri_poses = None
        """Triangle element rest pose, shape [tri_count, 2, 2], float."""
        self.tri_activations = None
        """Triangle element activations, shape [tri_count], float."""
        self.tri_materials = None
        """Triangle element materials, shape [tri_count, 5], float."""
        self.tri_areas = None
        """Triangle element rest areas, shape [tri_count], float."""

        self.edge_indices = None
        """Bending edge indices, shape [edge_count*4], int, each row is [o0, o1, v1, v2], where v1, v2 are on the edge."""
        self.edge_rest_angle = None
        """Bending edge rest angle, shape [edge_count], float."""
        self.edge_rest_length = None
        """Bending edge rest length, shape [edge_count], float."""
        self.edge_bending_properties = None
        """Bending edge stiffness and damping, shape [edge_count, 2], float."""
        self.edge_constraint_lambdas = None
        """Lagrange multipliers for edge constraints (internal use)."""

        self.tet_indices = None
        """Tetrahedral element indices, shape [tet_count*4], int."""
        self.tet_poses = None
        """Tetrahedral rest poses, shape [tet_count, 3, 3], float."""
        self.tet_activations = None
        """Tetrahedral volumetric activations, shape [tet_count], float."""
        self.tet_materials = None
        """Tetrahedral elastic parameters in form :math:`k_{mu}, k_{lambda}, k_{damp}`, shape [tet_count, 3]."""

        self.muscle_start = None
        """Start index of the first muscle point per muscle, shape [muscle_count], int."""
        self.muscle_params = None
        """Muscle parameters, shape [muscle_count, 5], float."""
        self.muscle_bodies = None
        """Body indices of the muscle waypoints, int."""
        self.muscle_points = None
        """Local body offset of the muscle waypoints, float."""
        self.muscle_activations = None
        """Muscle activations, shape [muscle_count], float."""

        self.body_q = None
        """Rigid body poses for state initialization, shape [body_count, 7], float."""
        self.body_qd = None
        """Rigid body velocities for state initialization, shape [body_count, 6], float."""
        self.body_com = None
        """Rigid body center of mass (in local frame), shape [body_count, 3], float."""
        self.body_inertia = None
        """Rigid body inertia tensor (relative to COM), shape [body_count, 3, 3], float."""
        self.body_inv_inertia = None
        """Rigid body inverse inertia tensor (relative to COM), shape [body_count, 3, 3], float."""
        self.body_mass = None
        """Rigid body mass, shape [body_count], float."""
        self.body_inv_mass = None
        """Rigid body inverse mass, shape [body_count], float."""
        self.body_key = []
        """Rigid body keys, shape [body_count], str."""
        self.body_world = None
        """World index for each body, shape [body_count], int. Global entities have index -1."""

        self.joint_q = None
        """Generalized joint positions for state initialization, shape [joint_coord_count], float."""
        self.joint_qd = None
        """Generalized joint velocities for state initialization, shape [joint_dof_count], float."""
        self.joint_f = None
        """Generalized joint forces for state initialization, shape [joint_dof_count], float."""
        self.joint_target_pos = None
        """Generalized joint position targets, shape [joint_dof_count], float."""
        self.joint_target_vel = None
        """Generalized joint velocity targets, shape [joint_dof_count], float."""
        self.joint_type = None
        """Joint type, shape [joint_count], int."""
        self.joint_parent = None
        """Joint parent body indices, shape [joint_count], int."""
        self.joint_child = None
        """Joint child body indices, shape [joint_count], int."""
        self.joint_ancestor = None
        """Maps from joint index to the index of the joint that has the current joint parent body as child (-1 if no such joint ancestor exists), shape [joint_count], int."""
        self.joint_X_p = None
        """Joint transform in parent frame, shape [joint_count, 7], float."""
        self.joint_X_c = None
        """Joint mass frame in child frame, shape [joint_count, 7], float."""
        self.joint_axis = None
        """Joint axis in child frame, shape [joint_dof_count, 3], float."""
        self.joint_armature = None
        """Armature for each joint axis (used by :class:`~newton.solvers.SolverMuJoCo` and :class:`~newton.solvers.SolverFeatherstone`), shape [joint_dof_count], float."""
        self.joint_target_ke = None
        """Joint stiffness, shape [joint_dof_count], float."""
        self.joint_target_kd = None
        """Joint damping, shape [joint_dof_count], float."""
        self.joint_effort_limit = None
        """Joint effort (force/torque) limits, shape [joint_dof_count], float."""
        self.joint_velocity_limit = None
        """Joint velocity limits, shape [joint_dof_count], float."""
        self.joint_friction = None
        """Joint friction coefficient, shape [joint_dof_count], float."""
        self.joint_dof_dim = None
        """Number of linear and angular dofs per joint, shape [joint_count, 2], int."""
        self.joint_enabled = None
        """Controls which joint is simulated (bodies become disconnected if False), shape [joint_count], int."""
        self.joint_limit_lower = None
        """Joint lower position limits, shape [joint_dof_count], float."""
        self.joint_limit_upper = None
        """Joint upper position limits, shape [joint_dof_count], float."""
        self.joint_limit_ke = None
        """Joint position limit stiffness (used by :class:`~newton.solvers.SolverSemiImplicit` and :class:`~newton.solvers.SolverFeatherstone`), shape [joint_dof_count], float."""
        self.joint_limit_kd = None
        """Joint position limit damping (used by :class:`~newton.solvers.SolverSemiImplicit` and :class:`~newton.solvers.SolverFeatherstone`), shape [joint_dof_count], float."""
        self.joint_twist_lower = None
        """Joint lower twist limit, shape [joint_count], float."""
        self.joint_twist_upper = None
        """Joint upper twist limit, shape [joint_count], float."""
        self.joint_q_start = None
        """Start index of the first position coordinate per joint (last value is a sentinel for dimension queries), shape [joint_count + 1], int."""
        self.joint_qd_start = None
        """Start index of the first velocity coordinate per joint (last value is a sentinel for dimension queries), shape [joint_count + 1], int."""
        self.joint_key = []
        """Joint keys, shape [joint_count], str."""
        self.joint_world = None
        """World index for each joint, shape [joint_count], int. -1 for global."""
        self.articulation_start = None
        """Articulation start index, shape [articulation_count], int."""
        self.articulation_key = []
        """Articulation keys, shape [articulation_count], str."""
        self.articulation_world = None
        """World index for each articulation, shape [articulation_count], int. -1 for global."""
        self.max_joints_per_articulation = 0
        """Maximum number of joints in any articulation (used for IK kernel dimensioning)."""

        self.soft_contact_ke = 1.0e3
        """Stiffness of soft contacts (used by :class:`~newton.solvers.SolverSemiImplicit` and :class:`~newton.solvers.SolverFeatherstone`)."""
        self.soft_contact_kd = 10.0
        """Damping of soft contacts (used by :class:`~newton.solvers.SolverSemiImplicit` and :class:`~newton.solvers.SolverFeatherstone`)."""
        self.soft_contact_kf = 1.0e3
        """Stiffness of friction force in soft contacts (used by :class:`~newton.solvers.SolverSemiImplicit` and :class:`~newton.solvers.SolverFeatherstone`)."""
        self.soft_contact_mu = 0.5
        """Friction coefficient of soft contacts."""
        self.soft_contact_restitution = 0.0
        """Restitution coefficient of soft contacts (used by :class:`SolverXPBD`)."""

        self.rigid_contact_max = 0
        """Number of potential contact points between rigid bodies."""

        self.up_vector = np.array((0.0, 0.0, 1.0))
        """Up vector of the world, shape [3], float."""
        self.up_axis = 2
        """Up axis: 0 for x, 1 for y, 2 for z."""
        self.gravity = None
        """Gravity vector, shape [1], dtype vec3."""

        self.equality_constraint_type = None
        """Type of equality constraint, shape [equality_constraint_count], int."""
        self.equality_constraint_body1 = None
        """First body index, shape [equality_constraint_count], int."""
        self.equality_constraint_body2 = None
        """Second body index, shape [equality_constraint_count], int."""
        self.equality_constraint_anchor = None
        """Anchor point on first body, shape [equality_constraint_count, 3], float."""
        self.equality_constraint_torquescale = None
        """Torque scale, shape [equality_constraint_count], float."""
        self.equality_constraint_relpose = None
        """Relative pose, shape [equality_constraint_count, 7], float."""
        self.equality_constraint_joint1 = None
        """First joint index, shape [equality_constraint_count], int."""
        self.equality_constraint_joint2 = None
        """Second joint index, shape [equality_constraint_count], int."""
        self.equality_constraint_polycoef = None
        """Polynomial coefficients, shape [equality_constraint_count, 2], float."""
        self.equality_constraint_key = []
        """Constraint name/key, shape [equality_constraint_count], str."""
        self.equality_constraint_enabled = None
        """Whether constraint is active, shape [equality_constraint_count], bool."""
        self.equality_constraint_world = None
        """World index for each constraint, shape [equality_constraint_count], int."""

        self.particle_count = 0
        """Total number of particles in the system."""
        self.body_count = 0
        """Total number of bodies in the system."""
        self.shape_count = 0
        """Total number of shapes in the system."""
        self.joint_count = 0
        """Total number of joints in the system."""
        self.tri_count = 0
        """Total number of triangles in the system."""
        self.tet_count = 0
        """Total number of tetrahedra in the system."""
        self.edge_count = 0
        """Total number of edges in the system."""
        self.spring_count = 0
        """Total number of springs in the system."""
        self.muscle_count = 0
        """Total number of muscles in the system."""
        self.articulation_count = 0
        """Total number of articulations in the system."""
        self.joint_dof_count = 0
        """Total number of velocity degrees of freedom of all joints. Equals the number of joint axes."""
        self.joint_coord_count = 0
        """Total number of position degrees of freedom of all joints."""
        self.equality_constraint_count = 0
        """Total number of equality constraints in the system."""

        # indices of particles sharing the same color
        self.particle_color_groups = []
        """Coloring of all particles for Gauss-Seidel iteration (see :class:`~newton.solvers.SolverVBD`). Each array contains indices of particles sharing the same color."""
        self.particle_colors = None
        """Color assignment for every particle."""

        self.device = wp.get_device(device)
        """Device on which the Model was allocated."""

        self.attribute_frequency = {}
        """Classifies each attribute using ModelAttributeFrequency enum values (per body, per joint, per DOF, etc.)."""

        self.attribute_assignment = {}
        """Assignment for custom attributes using ModelAttributeAssignment enum values.
        If an attribute is not in this dictionary, it is assumed to be a Model attribute (assignment=ModelAttributeAssignment.MODEL)."""

        # attributes per body
        self.attribute_frequency["body_q"] = ModelAttributeFrequency.BODY
        self.attribute_frequency["body_qd"] = ModelAttributeFrequency.BODY
        self.attribute_frequency["body_com"] = ModelAttributeFrequency.BODY
        self.attribute_frequency["body_inertia"] = ModelAttributeFrequency.BODY
        self.attribute_frequency["body_inv_inertia"] = ModelAttributeFrequency.BODY
        self.attribute_frequency["body_mass"] = ModelAttributeFrequency.BODY
        self.attribute_frequency["body_inv_mass"] = ModelAttributeFrequency.BODY
        self.attribute_frequency["body_f"] = ModelAttributeFrequency.BODY

        # attributes per joint
        self.attribute_frequency["joint_type"] = ModelAttributeFrequency.JOINT
        self.attribute_frequency["joint_parent"] = ModelAttributeFrequency.JOINT
        self.attribute_frequency["joint_child"] = ModelAttributeFrequency.JOINT
        self.attribute_frequency["joint_ancestor"] = ModelAttributeFrequency.JOINT
        self.attribute_frequency["joint_X_p"] = ModelAttributeFrequency.JOINT
        self.attribute_frequency["joint_X_c"] = ModelAttributeFrequency.JOINT
        self.attribute_frequency["joint_dof_dim"] = ModelAttributeFrequency.JOINT
        self.attribute_frequency["joint_enabled"] = ModelAttributeFrequency.JOINT
        self.attribute_frequency["joint_twist_lower"] = ModelAttributeFrequency.JOINT
        self.attribute_frequency["joint_twist_upper"] = ModelAttributeFrequency.JOINT

        # attributes per joint coord
        self.attribute_frequency["joint_q"] = ModelAttributeFrequency.JOINT_COORD

        # attributes per joint dof
        self.attribute_frequency["joint_qd"] = ModelAttributeFrequency.JOINT_DOF
        self.attribute_frequency["joint_f"] = ModelAttributeFrequency.JOINT_DOF
        self.attribute_frequency["joint_armature"] = ModelAttributeFrequency.JOINT_DOF
        self.attribute_frequency["joint_target_pos"] = ModelAttributeFrequency.JOINT_DOF
        self.attribute_frequency["joint_target_vel"] = ModelAttributeFrequency.JOINT_DOF
        self.attribute_frequency["joint_axis"] = ModelAttributeFrequency.JOINT_DOF
        self.attribute_frequency["joint_target_ke"] = ModelAttributeFrequency.JOINT_DOF
        self.attribute_frequency["joint_target_kd"] = ModelAttributeFrequency.JOINT_DOF
        self.attribute_frequency["joint_limit_lower"] = ModelAttributeFrequency.JOINT_DOF
        self.attribute_frequency["joint_limit_upper"] = ModelAttributeFrequency.JOINT_DOF
        self.attribute_frequency["joint_limit_ke"] = ModelAttributeFrequency.JOINT_DOF
        self.attribute_frequency["joint_limit_kd"] = ModelAttributeFrequency.JOINT_DOF
        self.attribute_frequency["joint_effort_limit"] = ModelAttributeFrequency.JOINT_DOF
        self.attribute_frequency["joint_friction"] = ModelAttributeFrequency.JOINT_DOF
        self.attribute_frequency["joint_velocity_limit"] = ModelAttributeFrequency.JOINT_DOF

        # attributes per shape
        self.attribute_frequency["shape_transform"] = ModelAttributeFrequency.SHAPE
        self.attribute_frequency["shape_body"] = ModelAttributeFrequency.SHAPE
        self.attribute_frequency["shape_flags"] = ModelAttributeFrequency.SHAPE
        self.attribute_frequency["shape_material_ke"] = ModelAttributeFrequency.SHAPE
        self.attribute_frequency["shape_material_kd"] = ModelAttributeFrequency.SHAPE
        self.attribute_frequency["shape_material_kf"] = ModelAttributeFrequency.SHAPE
        self.attribute_frequency["shape_material_ka"] = ModelAttributeFrequency.SHAPE
        self.attribute_frequency["shape_material_mu"] = ModelAttributeFrequency.SHAPE
        self.attribute_frequency["shape_material_restitution"] = ModelAttributeFrequency.SHAPE
        self.attribute_frequency["shape_material_torsional_friction"] = ModelAttributeFrequency.SHAPE
        self.attribute_frequency["shape_material_rolling_friction"] = ModelAttributeFrequency.SHAPE
        self.attribute_frequency["shape_type"] = ModelAttributeFrequency.SHAPE
        self.attribute_frequency["shape_is_solid"] = ModelAttributeFrequency.SHAPE
        self.attribute_frequency["shape_thickness"] = ModelAttributeFrequency.SHAPE
        self.attribute_frequency["shape_source_ptr"] = ModelAttributeFrequency.SHAPE
        self.attribute_frequency["shape_scale"] = ModelAttributeFrequency.SHAPE
        self.attribute_frequency["shape_filter"] = ModelAttributeFrequency.SHAPE

    def state(self, requires_grad: bool | None = None) -> State:
        """
        Create and return a new :class:`State` object for this model.

        The returned state is initialized with the initial configuration from the model description.

        Args:
            requires_grad (bool, optional): Whether the state variables should have `requires_grad` enabled.
                If None, uses the model's :attr:`requires_grad` setting.

        Returns:
            State: The state object
        """
        s = State()
        if requires_grad is None:
            requires_grad = self.requires_grad

        # particles
        if self.particle_count:
            s.particle_q = wp.clone(self.particle_q, requires_grad=requires_grad)
            s.particle_qd = wp.clone(self.particle_qd, requires_grad=requires_grad)
            s.particle_f = wp.zeros_like(self.particle_qd, requires_grad=requires_grad)

        # rigid bodies
        if self.body_count:
            s.body_q = wp.clone(self.body_q, requires_grad=requires_grad)
            s.body_qd = wp.clone(self.body_qd, requires_grad=requires_grad)
            s.body_f = wp.zeros_like(self.body_qd, requires_grad=requires_grad)

        # joints
        if self.joint_count:
            s.joint_q = wp.clone(self.joint_q, requires_grad=requires_grad)
            s.joint_qd = wp.clone(self.joint_qd, requires_grad=requires_grad)

        # attach custom attributes with assignment==STATE
        self._add_custom_attributes(s, ModelAttributeAssignment.STATE, requires_grad=requires_grad)

        return s

    def control(self, requires_grad: bool | None = None, clone_variables: bool = True) -> Control:
        """
        Create and return a new :class:`Control` object for this model.

        The returned control object is initialized with the control inputs from the model description.

        Args:
            requires_grad (bool, optional): Whether the control variables should have `requires_grad` enabled.
                If None, uses the model's :attr:`requires_grad` setting.
            clone_variables (bool): If True, clone the control input arrays; if False, use references.

        Returns:
            Control: The initialized control object.
        """
        c = Control()
        if requires_grad is None:
            requires_grad = self.requires_grad
        if clone_variables:
            if self.joint_count:
                c.joint_target_pos = wp.clone(self.joint_target_pos, requires_grad=requires_grad)
                c.joint_target_vel = wp.clone(self.joint_target_vel, requires_grad=requires_grad)
                c.joint_f = wp.clone(self.joint_f, requires_grad=requires_grad)
            if self.tri_count:
                c.tri_activations = wp.clone(self.tri_activations, requires_grad=requires_grad)
            if self.tet_count:
                c.tet_activations = wp.clone(self.tet_activations, requires_grad=requires_grad)
            if self.muscle_count:
                c.muscle_activations = wp.clone(self.muscle_activations, requires_grad=requires_grad)
        else:
            c.joint_target_pos = self.joint_target_pos
            c.joint_target_vel = self.joint_target_vel
            c.joint_f = self.joint_f
            c.tri_activations = self.tri_activations
            c.tet_activations = self.tet_activations
            c.muscle_activations = self.muscle_activations
        # attach custom attributes with assignment==CONTROL
        self._add_custom_attributes(
            c, ModelAttributeAssignment.CONTROL, requires_grad=requires_grad, clone_arrays=clone_variables
        )
        return c

    def set_gravity(self, gravity: tuple[float, float, float] | list[float] | wp.vec3) -> None:
        """
        Set gravity for runtime modification.

        Args:
            gravity: Gravity vector as a tuple, list, or wp.vec3.
                    Common values: (0, 0, -9.81) for Z-up, (0, -9.81, 0) for Y-up.

        Note:
            After calling this method, you should notify solvers via
            `solver.notify_model_changed(SolverNotifyFlags.MODEL_PROPERTIES)`.
        """
        if self.gravity is None:
            raise RuntimeError(
                "Model gravity not initialized. Ensure the model was created via ModelBuilder.finalize()"
            )

        if isinstance(gravity, tuple | list):
            self.gravity.assign([wp.vec3(gravity[0], gravity[1], gravity[2])])
        else:
            self.gravity.assign([gravity])

    def collide(
        self: Model,
        state: State,
        collision_pipeline: CollisionPipeline | None = None,
        rigid_contact_max_per_pair: int | None = None,
        soft_contact_max: int | None = None,
        soft_contact_margin: float = 0.01,
        edge_sdf_iter: int = 10,
        requires_grad: bool | None = None,
    ) -> Contacts:
        """
        Generate contact points for the particles and rigid bodies in the model.

        This method produces a :class:`Contacts` object containing collision/contact information
        for use in contact-dynamics kernels.

        Args:
            state (State): The current state of the model.
            collision_pipeline (CollisionPipeline, optional): Collision pipeline to use for contact generation.
                If not provided, a new one will be created if it hasn't been constructed before for this model.
            rigid_contact_max_per_pair (int, optional): Maximum number of rigid contacts per shape pair.
                If None, a kernel is launched to count the number of possible contacts.
            soft_contact_max (int, optional): Maximum number of soft contacts.
                If None, a kernel is launched to count the number of possible contacts.
            soft_contact_margin (float, optional): Margin for soft contact generation. Default is 0.01.
            edge_sdf_iter (int, optional): Number of search iterations for finding closest contact points between edges and SDF. Default is 10.
            requires_grad (bool, optional): Whether to duplicate contact arrays for gradient computation. If None, uses :attr:`Model.requires_grad`.

        Returns:
            Contacts: The contact object containing collision information.

        Note:
            Rigid contact margins are controlled per-shape via :attr:`Model.shape_contact_margin`, which is populated
            from ``ShapeConfig.contact_margin`` during model building. If a shape doesn't specify a contact margin,
            it defaults to ``builder.rigid_contact_margin``. To adjust contact margins, set them before calling
            :meth:`ModelBuilder.finalize`.
        """
        from .collide import CollisionPipeline  # noqa: PLC0415

        if requires_grad is None:
            requires_grad = self.requires_grad

        if collision_pipeline is not None:
            self._collision_pipeline = collision_pipeline
        elif not hasattr(self, "_collision_pipeline"):
            self._collision_pipeline = CollisionPipeline.from_model(
                model=self,
                rigid_contact_max_per_pair=rigid_contact_max_per_pair,
                soft_contact_max=soft_contact_max,
                soft_contact_margin=soft_contact_margin,
                edge_sdf_iter=edge_sdf_iter,
                requires_grad=requires_grad,
            )

        # update any additional parameters
        self._collision_pipeline.soft_contact_margin = soft_contact_margin
        self._collision_pipeline.edge_sdf_iter = edge_sdf_iter

        contacts = self._collision_pipeline.collide(self, state)
        # attach custom attributes with assignment==CONTACT
        self._add_custom_attributes(contacts, ModelAttributeAssignment.CONTACT, requires_grad=requires_grad)
        return contacts

    def _add_custom_attributes(
        self,
        destination: object,
        assignment: ModelAttributeAssignment,
        requires_grad: bool = False,
        clone_arrays: bool = True,
    ) -> None:
        """
        Add custom attributes of a specific assignment type to a destination object.

        Args:
            destination: The object to add attributes to (State, Control, or Contacts)
            assignment: The assignment type to filter attributes by
            requires_grad: Whether cloned arrays should have requires_grad enabled
            clone_arrays: Whether to clone wp.arrays (True) or use references (False)
        """
        for full_name, _freq in self.attribute_frequency.items():
            if self.attribute_assignment.get(full_name, ModelAttributeAssignment.MODEL) != assignment:
                continue

            # Parse namespace from full_name (format: "namespace:attr_name" or "attr_name")
            if ":" in full_name:
                namespace, attr_name = full_name.split(":", 1)
                # Get source from namespaced location on model
                ns_obj = getattr(self, namespace, None)
                if ns_obj is None:
                    raise AttributeError(f"Namespace '{namespace}' does not exist on the model")
                src = getattr(ns_obj, attr_name, None)
                if src is None:
                    raise AttributeError(
                        f"Attribute '{namespace}.{attr_name}' is registered but does not exist on the model"
                    )
                # Create namespace on destination if it doesn't exist
                if not hasattr(destination, namespace):
                    setattr(destination, namespace, AttributeNamespace(namespace))
                dest = getattr(destination, namespace)
            else:
                # Non-namespaced attribute - add directly to destination
                attr_name = full_name
                src = getattr(self, attr_name, None)
                if src is None:
                    raise AttributeError(
                        f"Attribute '{attr_name}' is registered in attribute_frequency but does not exist on the model"
                    )
                dest = destination

            # Add attribute to the determined destination (either destination or dest_ns)
            if isinstance(src, wp.array):
                if clone_arrays:
                    setattr(dest, attr_name, wp.clone(src, requires_grad=requires_grad))
                else:
                    setattr(dest, attr_name, src)
            else:
                setattr(dest, attr_name, src)

    def add_attribute(
        self,
        name: str,
        attrib: wp.array,
        frequency: ModelAttributeFrequency,
        assignment: ModelAttributeAssignment | None = None,
        namespace: str | None = None,
    ):
        """
        Add a custom attribute to the model.

        Args:
            name (str): Name of the attribute.
            attrib (wp.array): The array to add as an attribute.
            frequency (ModelAttributeFrequency): The frequency of the attribute using ModelAttributeFrequency enum.
            assignment (ModelAttributeAssignment, optional): The assignment category using ModelAttributeAssignment enum.
                Determines which object will hold the attribute.
            namespace (str, optional): Namespace for the attribute.
                If None, attribute is added directly to the assignment object (e.g., model.attr_name).
                If specified, attribute is added to a namespace object (e.g., model.namespace_name.attr_name).

        Raises:
            TypeError: If the attribute is not a wp.array.
            AttributeError: If the attribute already exists or is on the wrong device.
        """
        if not isinstance(attrib, wp.array):
            raise TypeError(f"Attribute '{name}' must be a wp.array")
        if attrib.device != self.device:
            raise AttributeError(f"Attribute '{name}' device mismatch (model={self.device}, got={attrib.device})")

        # Handle namespaced attributes
        if namespace:
            # Create namespace object if it doesn't exist
            if not hasattr(self, namespace):
                setattr(self, namespace, AttributeNamespace(namespace))

            ns_obj = getattr(self, namespace)
            if hasattr(ns_obj, name):
                raise AttributeError(f"Attribute already exists: {namespace}.{name}")

            setattr(ns_obj, name, attrib)
            full_name = f"{namespace}:{name}"
        else:
            # Add directly to model
            if hasattr(self, name):
                raise AttributeError(f"Attribute already exists: {name}")
            setattr(self, name, attrib)
            full_name = name

        self.attribute_frequency[full_name] = frequency
        if assignment is not None:
            self.attribute_assignment[full_name] = assignment

    def get_attribute_frequency(self, name: str) -> ModelAttributeFrequency:
        """
        Get the frequency of an attribute.

        Args:
            name (str): Name of the attribute.

        Returns:
            ModelAttributeFrequency: The frequency of the attribute as an enum value.

        Raises:
            AttributeError: If the attribute frequency is not known.
        """
        frequency = self.attribute_frequency.get(name)
        if frequency is None:
            raise AttributeError(f"Attribute frequency of '{name}' is not known")
        return frequency<|MERGE_RESOLUTION|>--- conflicted
+++ resolved
@@ -68,13 +68,10 @@
     """Attribute frequency follows the number of shapes (see :attr:`~newton.Model.shape_count`)."""
     ARTICULATION = 6
     """Attribute frequency follows the number of articulations (see :attr:`~newton.Model.articulation_count`)."""
-<<<<<<< HEAD
-    WORLD = 7
-    """Attribute frequency follows the number of worlds (see :attr:`~newton.Model.num_worlds`)."""
-=======
     EQUALITY_CONSTRAINT = 7
     """Attribute frequency follows the number of equality constraints (see :attr:`~newton.Model.equality_constraint_count`)."""
->>>>>>> 15a28e9b
+    WORLD = 8
+    """Attribute frequency follows the number of worlds (see :attr:`~newton.Model.num_worlds`)."""
 
 
 class AttributeNamespace:
