--- conflicted
+++ resolved
@@ -16,13 +16,8 @@
   "build_command": ["python -m build --wheel -o {build_cache_dir} {build_dir}"],
   "install_command": [
     "python -m pip install -U numpy",
-<<<<<<< HEAD
     "python -m pip install -U --pre warp-lang==1.11.0.dev20251208 --index-url=https://pypi.nvidia.com/",
-    "python -m pip install -U --pre mujoco==3.3.8.dev832233427 -f https://py.mujoco.org/",
-=======
-    "python -m pip install -U --pre warp-lang==1.11.0.dev20251123 --index-url=https://pypi.nvidia.com/",
     "python -m pip install -U --pre mujoco==3.4.0.dev839962392 -f https://py.mujoco.org/",
->>>>>>> 51f102b5
     "python -m pip install -U torch==2.8.0+cu129 --index-url https://download.pytorch.org/whl/cu129",
     "python -m pip install git+https://github.com/google-deepmind/mujoco_warp@e9a67538f2c14486121635074c5a5fd6ca55fa83",
     "in-dir={env_dir} python -m pip install {wheel_file}[dev]"
